[package]
name = "snarkos-testing"
version = "2.0.0"
authors = [ "The Aleo Team <hello@aleo.org>" ]
description = "A decentralized operating system"
homepage = "https://aleo.org"
repository = "https://github.com/AleoHQ/snarkOS"
keywords = [
    "aleo",
    "cryptography",
    "blockchain",
    "decentralized",
    "zero-knowledge"
]
categories = [ "cryptography", "operating-systems" ]
license = "GPL-3.0"
edition = "2018"

[dependencies.snarkos]
path = ".."
features = ["test"]

[dependencies.snarkos-storage]
path = "../storage"

[dependencies.snarkvm]
<<<<<<< HEAD
# git = "https://github.com/AleoHQ/snarkVM.git"
# rev = "2af7756"
path = "../../snarkVM"
=======
git = "https://github.com/AleoHQ/snarkVM.git"
rev = "48c59e9"
#path = "../../snarkVM"
>>>>>>> 18b2fc3d

[dependencies.anyhow]
version = "1"

[dependencies.async-trait]
version = "0.1"

[dependencies.bincode]
version = "1"

[dependencies.pea2pea]
version = "0.29"

[dependencies.peak_alloc]
version = "0.1"

[dependencies.rand]
version = "0.8"

[dependencies.structopt]
version = "0.3"

[dependencies.tokio]
version = "1"
features = ["macros", "rt-multi-thread", "time"]

[dependencies.tracing]
version = "0.1"

[dependencies.tracing-subscriber]
version = "0.3"
features = ["env-filter", "parking_lot"]<|MERGE_RESOLUTION|>--- conflicted
+++ resolved
@@ -24,15 +24,9 @@
 path = "../storage"
 
 [dependencies.snarkvm]
-<<<<<<< HEAD
 # git = "https://github.com/AleoHQ/snarkVM.git"
-# rev = "2af7756"
+# rev = "48c59e9"
 path = "../../snarkVM"
-=======
-git = "https://github.com/AleoHQ/snarkVM.git"
-rev = "48c59e9"
-#path = "../../snarkVM"
->>>>>>> 18b2fc3d
 
 [dependencies.anyhow]
 version = "1"
