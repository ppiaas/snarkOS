[package]
name = "snarkos-testing"
version = "2.0.0"
authors = [ "The Aleo Team <hello@aleo.org>" ]
description = "A decentralized operating system"
homepage = "https://aleo.org"
repository = "https://github.com/AleoHQ/snarkOS"
keywords = [
    "aleo",
    "cryptography",
    "blockchain",
    "decentralized",
    "zero-knowledge"
]
categories = [ "cryptography", "operating-systems" ]
license = "GPL-3.0"
edition = "2018"

[dependencies.snarkos]
path = ".."
features = ["test"]

[dependencies.snarkos-storage]
path = "../storage"

[dependencies.snarkvm]
<<<<<<< HEAD
# git = "https://github.com/AleoHQ/snarkVM.git"
# rev = "ff10c20"
path = "../../snarkVM"
=======
git = "https://github.com/AleoHQ/snarkVM.git"
rev = "2af7756"
#path = "../../snarkVM"
>>>>>>> cba566d9

[dependencies.anyhow]
version = "1"

[dependencies.async-trait]
version = "0.1"

[dependencies.bincode]
version = "1"

[dependencies.pea2pea]
version = "0.29"

[dependencies.peak_alloc]
version = "0.1"

[dependencies.rand]
version = "0.8"

[dependencies.structopt]
version = "0.3"

[dependencies.tokio]
version = "1"
features = ["macros", "rt-multi-thread", "time"]

[dependencies.tracing]
version = "0.1"

[dependencies.tracing-subscriber]
version = "0.3"
features = ["env-filter", "parking_lot"]<|MERGE_RESOLUTION|>--- conflicted
+++ resolved
@@ -24,15 +24,9 @@
 path = "../storage"
 
 [dependencies.snarkvm]
-<<<<<<< HEAD
 # git = "https://github.com/AleoHQ/snarkVM.git"
-# rev = "ff10c20"
+# rev = "2af7756"
 path = "../../snarkVM"
-=======
-git = "https://github.com/AleoHQ/snarkVM.git"
-rev = "2af7756"
-#path = "../../snarkVM"
->>>>>>> cba566d9
 
 [dependencies.anyhow]
 version = "1"
