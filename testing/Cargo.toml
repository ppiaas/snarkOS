--- conflicted
+++ resolved
@@ -24,15 +24,9 @@
 path = "../storage"
 
 [dependencies.snarkvm]
-<<<<<<< HEAD
-#git = "https://github.com/AleoHQ/snarkVM.git"
-#rev = "02c814c"
+# git = "https://github.com/AleoHQ/snarkVM.git"
+# rev = "ff10c20"
 path = "../../snarkVM"
-=======
-git = "https://github.com/AleoHQ/snarkVM.git"
-rev = "ff10c20"
-#path = "../../snarkVM"
->>>>>>> 9f0b304c
 
 [dependencies.anyhow]
 version = "1"
