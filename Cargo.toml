[package]
name = "snarkos"
version = "2.0.0"
authors = [ "The Aleo Team <hello@aleo.org>" ]
description = "A decentralized operating system"
homepage = "https://aleo.org"
repository = "https://github.com/AleoHQ/snarkOS"
keywords = [
    "aleo",
    "cryptography",
    "blockchain",
    "decentralized",
    "zero-knowledge"
]
categories = [ "cryptography", "operating-systems" ]
license = "GPL-3.0"
edition = "2018"

[workspace]
members = ["storage", "testing"]

[features]
default = []
test = []

[dependencies]
<<<<<<< HEAD
# snarkvm = { git = "https://github.com/AleoHQ/snarkVM.git", rev = "02c814c" }
snarkvm = { path = "../snarkVM" }
=======
snarkvm = { git = "https://github.com/AleoHQ/snarkVM.git", rev = "ff10c20" }
#snarkvm = { path = "../snarkVM" }
>>>>>>> 9f0b304c

bytes = "1.0.0"
futures = { version = "0.3.19", features = ["thread-pool"] }

crossterm = { version = "0.22" }
tui = { version = "0.16.0", default-features = false, features = ["crossterm"] }

[dependencies.snarkos-storage]
path = "./storage"
version = "2.0.0"

[dependencies.aleo-std]
version = "0.1.6"

[dependencies.anyhow]
version = "1"

[dependencies.async-trait]
version = "0.1"

[dependencies.bincode]
version = "1.0"

[dependencies.chrono]
version = "0.4"
default-features = false
features = [ "clock", "serde" ]

[dependencies.cfg-if]
version = "1.0"

[dependencies.circular-queue]
version = "0.2"

[dependencies.colored]
version = "2.0"

[dependencies.hex]
version = "0.4"

[dependencies.hyper]
version = "0.14"
features = [ "http1", "runtime", "server", "tcp" ]

[dependencies.json-rpc-types]
version = "1.0"

[dependencies.jsonrpc-core]
version = "18"

[dependencies.num_cpus]
version = "1"

[dependencies.once_cell]
version = "1"

[dependencies.parking_lot]
version = "0.11"

[dependencies.rand]
version = "0.8"

[dependencies.rayon]
version = "1"

[dependencies.self_update]
version = "0.28"
features = [
  "archive-zip",
  "compression-zip-bzip2",
  "compression-zip-deflate",
  "compression-flate2"
]

[dependencies.serde]
version = "1"

[dependencies.serde_json]
version = "1"
features = [ "arbitrary_precision" ]

[dependencies.structopt]
version = "0.3"

[dependencies.thiserror]
version = "1.0"

[dependencies.tokio]
version = "1"
features = [
    "io-util",
    "macros",
    "net",
    "rt-multi-thread",
    "signal",
    "sync",
    "time"
]

[dependencies.tokio-util]
version = "=0.6"
features = ["codec"]

[dependencies.tokio-stream]
version = "=0.1"

[dependencies.tracing]
version = "0.1"

[dependencies.tracing-subscriber]
version = "0.3"
features = ["env-filter", "parking_lot"]

[dev-dependencies.rand_chacha]
version = "0.3"

[dev-dependencies.reqwest]
version = "0.11"
features = ["json"]

[dev-dependencies.rusty-hook]
version = "0.11"

[dev-dependencies.tempfile]
version = "3.2"

[profile.release]
opt-level = 3
lto = "thin"
incremental = true

[profile.bench]
opt-level = 3
debug = false
rpath = false
lto = "thin"
incremental = true
debug-assertions = false

[profile.dev]
opt-level = 3
lto = "thin"
incremental = true
debug-assertions = false

[profile.test]
opt-level = 3
lto = "thin"
incremental = true
debug = true
debug-assertions = true<|MERGE_RESOLUTION|>--- conflicted
+++ resolved
@@ -24,13 +24,8 @@
 test = []
 
 [dependencies]
-<<<<<<< HEAD
-# snarkvm = { git = "https://github.com/AleoHQ/snarkVM.git", rev = "02c814c" }
+# snarkvm = { git = "https://github.com/AleoHQ/snarkVM.git", rev = "ff10c20" }
 snarkvm = { path = "../snarkVM" }
-=======
-snarkvm = { git = "https://github.com/AleoHQ/snarkVM.git", rev = "ff10c20" }
-#snarkvm = { path = "../snarkVM" }
->>>>>>> 9f0b304c
 
 bytes = "1.0.0"
 futures = { version = "0.3.19", features = ["thread-pool"] }
