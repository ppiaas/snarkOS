[package]
name = "snarkos"
version = "2.0.0"
authors = [ "The Aleo Team <hello@aleo.org>" ]
description = "A decentralized operating system"
homepage = "https://aleo.org"
repository = "https://github.com/AleoHQ/snarkOS"
keywords = [
    "aleo",
    "cryptography",
    "blockchain",
    "decentralized",
    "zero-knowledge"
]
categories = [ "cryptography", "operating-systems" ]
license = "GPL-3.0"
edition = "2018"

[workspace]
members = ["storage", "testing"]

[features]
default = []
cuda = [ "snarkvm/cuda" ]
test = []
cuda = ["snarkvm/cuda", "snarkos-storage/cuda"]

[dependencies]
<<<<<<< HEAD
# snarkvm = { git = "https://github.com/AleoHQ/snarkVM.git", rev = "2af7756" }
snarkvm = { path = "../snarkVM" }
=======
snarkvm = { git = "https://github.com/AleoHQ/snarkVM.git", rev = "48c59e9" }
#snarkvm = { path = "../snarkVM" }
>>>>>>> 18b2fc3d

bytes = "1.0.0"
futures = { version = "0.3.19", features = ["thread-pool"] }

crossterm = { version = "0.22" }
tui = { version = "0.16.0", default-features = false, features = ["crossterm"] }

[dependencies.snarkos-storage]
path = "./storage"
version = "2.0.0"

[dependencies.aleo-std]
version = "0.1.6"

[dependencies.anyhow]
version = "1"

[dependencies.async-trait]
version = "0.1"

[dependencies.bincode]
version = "1.0"

[dependencies.chrono]
version = "0.4"
default-features = false
features = [ "clock", "serde" ]

[dependencies.cfg-if]
version = "1.0"

[dependencies.circular-queue]
version = "0.2"

[dependencies.colored]
version = "2.0"

[dependencies.hex]
version = "0.4"

[dependencies.hyper]
version = "0.14"
features = [ "http1", "runtime", "server", "tcp" ]

[dependencies.json-rpc-types]
version = "1.0.2"

[dependencies.jsonrpc-core]
version = "18"

[dependencies.num_cpus]
version = "1"

[dependencies.once_cell]
version = "1"

[dependencies.parking_lot]
version = "0.11"

[dependencies.rand]
version = "0.8"

[dependencies.rayon]
version = "1"

[dependencies.self_update]
version = "0.28"
features = [
  "archive-zip",
  "compression-zip-bzip2",
  "compression-zip-deflate",
  "compression-flate2"
]

[dependencies.serde]
version = "1"

[dependencies.serde_json]
version = "1"
features = [ "arbitrary_precision" ]

[dependencies.structopt]
version = "0.3"

[dependencies.thiserror]
version = "1.0"

[dependencies.tokio]
version = "1"
features = [
    "io-util",
    "macros",
    "net",
    "rt-multi-thread",
    "signal",
    "sync",
    "time"
]

[dependencies.tokio-util]
version = "=0.6"
features = ["codec"]

[dependencies.tokio-stream]
version = "=0.1"

[dependencies.tracing]
version = "0.1"

[dependencies.tracing-subscriber]
version = "0.3"
features = ["env-filter", "parking_lot"]

[dev-dependencies.rand_chacha]
version = "0.3"

[dev-dependencies.reqwest]
version = "0.11"
features = ["json"]

[dev-dependencies.rusty-hook]
version = "0.11"

[dev-dependencies.tempfile]
version = "3.2"

[profile.release]
opt-level = 3
lto = "thin"
incremental = true

[profile.bench]
opt-level = 3
debug = false
rpath = false
lto = "thin"
incremental = true
debug-assertions = false

[profile.dev]
opt-level = 3
lto = "thin"
incremental = true
debug-assertions = false

[profile.test]
opt-level = 3
lto = "thin"
incremental = true
debug = true
debug-assertions = true<|MERGE_RESOLUTION|>--- conflicted
+++ resolved
@@ -23,16 +23,10 @@
 default = []
 cuda = [ "snarkvm/cuda" ]
 test = []
-cuda = ["snarkvm/cuda", "snarkos-storage/cuda"]
 
 [dependencies]
-<<<<<<< HEAD
-# snarkvm = { git = "https://github.com/AleoHQ/snarkVM.git", rev = "2af7756" }
+# snarkvm = { git = "https://github.com/AleoHQ/snarkVM.git", rev = "48c59e9" }
 snarkvm = { path = "../snarkVM" }
-=======
-snarkvm = { git = "https://github.com/AleoHQ/snarkVM.git", rev = "48c59e9" }
-#snarkvm = { path = "../snarkVM" }
->>>>>>> 18b2fc3d
 
 bytes = "1.0.0"
 futures = { version = "0.3.19", features = ["thread-pool"] }
