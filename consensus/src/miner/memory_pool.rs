//! Transactions memory pool
//!
//! `MemoryPool` keeps a vector of transactions seen by the miner.

use snarkos_algorithms::merkle_tree::MerkleParameters;
use snarkos_errors::consensus::ConsensusError;
use snarkos_models::objects::{Ledger, Transaction};
use snarkos_objects::dpc::DPCTransactions;
use snarkos_storage::{has_duplicates, LedgerStorage};
use snarkos_utilities::{
    bytes::{FromBytes, ToBytes},
    to_bytes,
};

use std::collections::HashMap;

/// Stores a transaction and it's size in the memory pool.
#[derive(Debug, Clone, PartialEq, Eq, PartialOrd, Ord)]
pub struct Entry<T: Transaction> {
    pub size: usize,
    pub transaction: T,
}

/// Stores transactions received by the server.
/// Transaction entries will eventually be fetched by the miner and assembled into blocks.
#[derive(Debug, Clone)]
pub struct MemoryPool<T: Transaction> {
    pub total_size: usize,

    // Hashmap transaction_id -> Entry
    pub transactions: HashMap<Vec<u8>, Entry<T>>,
}

const BLOCK_HEADER_SIZE: usize = 84;
const COINBASE_TRANSACTION_SIZE: usize = 1889; // TODO Find the value for actual coinbase transaction size

impl<T: Transaction> MemoryPool<T> {
    #[inline]
    pub fn new() -> Self {
        Self {
            total_size: 0,
            transactions: HashMap::<Vec<u8>, Entry<T>>::new(),
        }
    }

    #[inline]
    pub fn from_storage<P: MerkleParameters>(storage: &LedgerStorage<T, P>) -> Result<Self, ConsensusError> {
        let mut memory_pool = Self::new();

        if let Ok(serialized_transactions) = storage.get_memory_pool() {
            if let Ok(transaction_bytes) = DPCTransactions::<T>::read(&serialized_transactions[..]) {
                for transaction in transaction_bytes.0 {
                    let size = transaction.size();
                    let entry = Entry { transaction, size };
                    memory_pool.insert(storage, entry)?;
                }
            }
        }

        Ok(memory_pool)
    }

    #[inline]
    pub fn store<P: MerkleParameters>(&self, storage: &LedgerStorage<T, P>) -> Result<(), ConsensusError> {
        let mut transactions = DPCTransactions::<T>::new();

        for (_transaction_id, entry) in self.transactions.iter() {
            transactions.push(entry.transaction.clone())
        }

        let serialized_transactions = to_bytes![transactions]?.to_vec();

        storage.store_to_memory_pool(serialized_transactions)?;

        Ok(())
    }

    /// Adds entry to memory pool if valid in the current blockchain.
    #[inline]
    pub fn insert<P: MerkleParameters>(
        &mut self,
        storage: &LedgerStorage<T, P>,
        entry: Entry<T>,
    ) -> Result<Option<Vec<u8>>, ConsensusError> {
        let transaction_serial_numbers = entry.transaction.old_serial_numbers();
        let transaction_commitments = entry.transaction.new_commitments();
        let transaction_memo = entry.transaction.memorandum();

        if has_duplicates(transaction_serial_numbers)
            || has_duplicates(transaction_commitments)
            || self.contains(&entry)
        {
            return Ok(None);
        }

        let mut holding_serial_numbers = vec![];
        let mut holding_commitments = vec![];
        let mut holding_memos = vec![];

        for (_, tx) in self.transactions.iter() {
            holding_serial_numbers.extend(tx.transaction.old_serial_numbers());
            holding_commitments.extend(tx.transaction.new_commitments());
            holding_memos.push(tx.transaction.memorandum());
        }

        for sn in transaction_serial_numbers {
            if storage.contains_sn(sn) || holding_serial_numbers.contains(&sn) {
                return Ok(None);
            }
        }

        for cm in transaction_commitments {
            if storage.contains_cm(cm) || holding_commitments.contains(&cm) {
                return Ok(None);
            }
        }

        if storage.contains_memo(transaction_memo) || holding_memos.contains(&transaction_memo) {
            return Ok(None);
        }

        let transaction_id = entry.transaction.transaction_id()?.to_vec();

        self.total_size += entry.size;
        self.transactions.insert(transaction_id.clone(), entry);

        Ok(Some(transaction_id))
    }

    /// Cleanse the memory pool of outdated transactions.
    #[inline]
    pub fn cleanse<P: MerkleParameters>(&mut self, storage: &LedgerStorage<T, P>) -> Result<(), ConsensusError> {
        let mut new_memory_pool = Self::new();

        for (_, entry) in self.clone().transactions.iter() {
            new_memory_pool.insert(&storage, entry.clone())?;
        }

        self.total_size = new_memory_pool.total_size;
        self.transactions = new_memory_pool.transactions;

        Ok(())
    }

    /// Removes transaction from memory pool or error.
    #[inline]
    pub fn remove(&mut self, entry: &Entry<T>) -> Result<Option<Vec<u8>>, ConsensusError> {
        if self.contains(entry) {
            self.total_size -= entry.size;

            let transaction_id = entry.transaction.transaction_id()?.to_vec();

            self.transactions.remove(&transaction_id);

            return Ok(Some(transaction_id));
        }

        Ok(None)
    }

    /// Removes transaction from memory pool based on the transaction id.
    #[inline]
    pub fn remove_by_hash(&mut self, transaction_id: &Vec<u8>) -> Result<Option<Entry<T>>, ConsensusError> {
        match self.transactions.clone().get(transaction_id) {
            Some(entry) => {
                self.total_size -= entry.size;
                self.transactions.remove(transaction_id);

                Ok(Some(entry.clone()))
            }
            None => Ok(None),
        }
    }

    /// Returns whether or not the memory pool contains the entry.
    #[inline]
    pub fn contains(&self, entry: &Entry<T>) -> bool {
        match &entry.transaction.transaction_id() {
            Ok(transaction_id) => self.transactions.contains_key(&transaction_id.to_vec()),
            Err(_) => false,
        }
    }

    /// Get candidate transactions for a new block.
    #[inline]
    pub fn get_candidates<P: MerkleParameters>(
        &self,
        storage: &LedgerStorage<T, P>,
        max_size: usize,
    ) -> Result<DPCTransactions<T>, ConsensusError> {
        let max_size = max_size - (BLOCK_HEADER_SIZE + COINBASE_TRANSACTION_SIZE);

        let mut block_size = 0;
        let mut transactions = DPCTransactions::new();

        // TODO Change naive transaction selection
        for (_transaction_id, entry) in self.transactions.clone() {
            if block_size + entry.size <= max_size {
                if storage.transcation_conflicts(&entry.transaction)? || transactions.conflicts(&entry.transaction) {
                    continue;
                }

                block_size += entry.size;
                transactions.push(entry.transaction.clone());
            }
        }

        Ok(transactions)
    }
}

#[cfg(test)]
mod tests {
    use super::*;
    use crate::test_data::*;
<<<<<<< HEAD
    use snarkos_dpc::base_dpc::instantiated::{MerkleTreeLedger, Tx};
    use snarkos_objects::dpc::Block;
    use snarkos_storage::test_data::*;

    use std::sync::Arc;
=======
    use snarkos_dpc::base_dpc::instantiated::Tx;
    use snarkos_objects::Block;
>>>>>>> ddf03af9

    #[test]
    fn push() {
        let (blockchain, _): (Arc<MerkleTreeLedger>, _) = test_blockchain();

        let mut mem_pool = MemoryPool::new();
        let transaction = Tx::read(&TRANSACTION_1[..]).unwrap();
        let size = TRANSACTION_1.len();

        mem_pool
            .insert(&blockchain, Entry {
                size,
                transaction: transaction.clone(),
            })
            .unwrap();

        assert_eq!(1889, mem_pool.total_size);
        assert_eq!(1, mem_pool.transactions.len());

        // Duplicate pushes don't do anything

        mem_pool.insert(&blockchain, Entry { size, transaction }).unwrap();

        assert_eq!(1889, mem_pool.total_size);
        assert_eq!(1, mem_pool.transactions.len());

        kill_storage_sync(blockchain);
    }

    #[test]
    fn remove_entry() {
        let (blockchain, _): (Arc<MerkleTreeLedger>, _) = test_blockchain();

        let mut mem_pool = MemoryPool::new();
        let transaction = Tx::read(&TRANSACTION_1[..]).unwrap();
        let size = TRANSACTION_1.len();

        let entry = Entry::<Tx> {
            size,
            transaction: transaction.clone(),
        };

        mem_pool.insert(&blockchain, entry.clone()).unwrap();

        assert_eq!(1, mem_pool.transactions.len());
        assert_eq!(size, mem_pool.total_size);

        mem_pool.remove(&entry).unwrap();

        assert_eq!(0, mem_pool.transactions.len());
        assert_eq!(0, mem_pool.total_size);

        kill_storage_sync(blockchain);
    }

    #[test]
    fn remove_transaction_by_hash() {
        let (blockchain, _): (Arc<MerkleTreeLedger>, _) = test_blockchain();

        let mut mem_pool = MemoryPool::new();
        let transaction = Tx::read(&TRANSACTION_1[..]).unwrap();
        let size = TRANSACTION_1.len();

        mem_pool
            .insert(&blockchain, Entry {
                size,
                transaction: transaction.clone(),
            })
            .unwrap();

        assert_eq!(1, mem_pool.transactions.len());
        assert_eq!(size, mem_pool.total_size);

        mem_pool
            .remove_by_hash(&transaction.transaction_id().unwrap().to_vec())
            .unwrap();

        assert_eq!(0, mem_pool.transactions.len());
        assert_eq!(0, mem_pool.total_size);

        kill_storage_sync(blockchain);
    }

    #[test]
    fn get_candidates() {
        let (blockchain, _): (Arc<MerkleTreeLedger>, _) = test_blockchain();

        let mut mem_pool = MemoryPool::new();
        let transaction = Tx::read(&TRANSACTION_1[..]).unwrap();
        let size = TRANSACTION_1.len();

        let expected_transaction = transaction.clone();
        mem_pool.insert(&blockchain, Entry { size, transaction }).unwrap();

        let max_block_size = size + BLOCK_HEADER_SIZE + COINBASE_TRANSACTION_SIZE;

        let candidates = mem_pool.get_candidates(&blockchain, max_block_size).unwrap();

        assert!(candidates.contains(&expected_transaction));

        kill_storage_sync(blockchain);
    }

    #[test]
    fn store_memory_pool() {
        let (blockchain, _): (Arc<MerkleTreeLedger>, _) = test_blockchain();

        let mut mem_pool = MemoryPool::new();
        let transaction = Tx::read(&TRANSACTION_1[..]).unwrap();
        mem_pool
            .insert(&blockchain, Entry {
                size: TRANSACTION_1.len(),
                transaction: transaction.clone(),
            })
            .unwrap();

        assert_eq!(1, mem_pool.transactions.len());

        mem_pool.store(&blockchain).unwrap();

        let new_mem_pool = MemoryPool::from_storage(&blockchain).unwrap();

        assert_eq!(mem_pool.total_size, new_mem_pool.total_size);

        kill_storage_sync(blockchain);
    }

    #[test]
    fn cleanse_memory_pool() {
        let (blockchain, _): (Arc<MerkleTreeLedger>, _) = test_blockchain();

        let mut mem_pool = MemoryPool::new();
        let transaction = Tx::read(&TRANSACTION_1[..]).unwrap();
        mem_pool
            .insert(&blockchain, Entry {
                size: TRANSACTION_1.len(),
                transaction: transaction.clone(),
            })
            .unwrap();

        assert_eq!(1, mem_pool.transactions.len());

        mem_pool.store(&blockchain).unwrap();

        let block = Block::<Tx>::read(&BLOCK_1[..]).unwrap();

        blockchain.insert_block(&block).unwrap();

        mem_pool.cleanse(&blockchain).unwrap();

        assert_eq!(0, mem_pool.transactions.len());
        assert_eq!(0, mem_pool.total_size);

        kill_storage_sync(blockchain);
    }
}<|MERGE_RESOLUTION|>--- conflicted
+++ resolved
@@ -213,16 +213,11 @@
 mod tests {
     use super::*;
     use crate::test_data::*;
-<<<<<<< HEAD
     use snarkos_dpc::base_dpc::instantiated::{MerkleTreeLedger, Tx};
-    use snarkos_objects::dpc::Block;
+    use snarkos_objects::Block;
     use snarkos_storage::test_data::*;
 
     use std::sync::Arc;
-=======
-    use snarkos_dpc::base_dpc::instantiated::Tx;
-    use snarkos_objects::Block;
->>>>>>> ddf03af9
 
     #[test]
     fn push() {
