[package]
name = "snarkos-storage"
version = "2.0.0"
authors = [ "The Aleo Team <hello@aleo.org>" ]
description = "Storage for a decentralized operating system"
homepage = "https://aleo.org"
repository = "https://github.com/AleoHQ/snarkOS"
keywords = [
    "aleo",
    "cryptography",
    "blockchain",
    "decentralized",
    "zero-knowledge"
]
categories = [ "cryptography", "operating-systems" ]
license = "GPL-3.0"
edition = "2018"

[dependencies]
<<<<<<< HEAD
# snarkvm = { git = "https://github.com/AleoHQ/snarkVM.git", rev = "2af7756" }
snarkvm = { path = "../../snarkVM" }
=======
snarkvm = { git = "https://github.com/AleoHQ/snarkVM.git", rev = "48c59e9" }
#snarkvm = { path = "../../snarkVM" }
>>>>>>> 18b2fc3d

[dependencies.anyhow]
version = "1"

[dependencies.bincode]
version = "1.0"
optional = true

[dependencies.chrono]
version = "0.4"
default-features = false
features = [ "clock", "serde" ]

[dependencies.circular-queue]
version = "0.2"

[dependencies.itertools]
version = "0.10"

[dependencies.parking_lot]
version = "0.11"

[dependencies.rand]
version = "0.8"

[dependencies.rayon]
version = "1"

[dependencies.rocksdb]
version = "0.17"
optional = true

[dependencies.serde]
version = "1"

[dependencies.serde_json]
version = "1"

[dependencies.tracing]
version = "0.1"

[dev-dependencies.tempfile]
version = "3.2"

[features]
default = ["rocks"]
rocks = ["bincode", "rocksdb"]
cuda = ["snarkvm/cuda"]<|MERGE_RESOLUTION|>--- conflicted
+++ resolved
@@ -17,13 +17,8 @@
 edition = "2018"
 
 [dependencies]
-<<<<<<< HEAD
-# snarkvm = { git = "https://github.com/AleoHQ/snarkVM.git", rev = "2af7756" }
+# snarkvm = { git = "https://github.com/AleoHQ/snarkVM.git", rev = "48c59e9" }
 snarkvm = { path = "../../snarkVM" }
-=======
-snarkvm = { git = "https://github.com/AleoHQ/snarkVM.git", rev = "48c59e9" }
-#snarkvm = { path = "../../snarkVM" }
->>>>>>> 18b2fc3d
 
 [dependencies.anyhow]
 version = "1"
@@ -70,5 +65,4 @@
 
 [features]
 default = ["rocks"]
-rocks = ["bincode", "rocksdb"]
-cuda = ["snarkvm/cuda"]+rocks = ["bincode", "rocksdb"]