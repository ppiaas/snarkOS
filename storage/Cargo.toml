--- conflicted
+++ resolved
@@ -17,13 +17,8 @@
 edition = "2018"
 
 [dependencies]
-<<<<<<< HEAD
-# snarkvm = { git = "https://github.com/AleoHQ/snarkVM.git", rev = "ff10c20" }
+# snarkvm = { git = "https://github.com/AleoHQ/snarkVM.git", rev = "2af7756" }
 snarkvm = { path = "../../snarkVM" }
-=======
-snarkvm = { git = "https://github.com/AleoHQ/snarkVM.git", rev = "2af7756" }
-#snarkvm = { path = "../../snarkVM" }
->>>>>>> cba566d9
 
 [dependencies.anyhow]
 version = "1"
