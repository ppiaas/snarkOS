[package]
name = "snarkos-storage"
version = "2.0.0"
authors = [ "The Aleo Team <hello@aleo.org>" ]
description = "Storage for a decentralized operating system"
homepage = "https://aleo.org"
repository = "https://github.com/AleoHQ/snarkOS"
keywords = [
    "aleo",
    "cryptography",
    "blockchain",
    "decentralized",
    "zero-knowledge"
]
categories = [ "cryptography", "operating-systems" ]
license = "GPL-3.0"
edition = "2018"

[dependencies]
<<<<<<< HEAD
# snarkvm = { git = "https://github.com/AleoHQ/snarkVM.git", rev = "ee545ab" }
snarkvm = { path = "../../snarkVM" }
=======
snarkvm = { git = "https://github.com/AleoHQ/snarkVM.git", rev = "02c814c" }
#snarkvm = { path = "../../snarkVM" }
>>>>>>> 11679d4e

[dependencies.anyhow]
version = "1"

[dependencies.bincode]
version = "1.0"
optional = true

[dependencies.chrono]
version = "0.4"
default-features = false
features = [ "clock", "serde" ]

[dependencies.circular-queue]
version = "0.2"

[dependencies.itertools]
version = "0.10"

[dependencies.parking_lot]
version = "0.11"

[dependencies.rand]
version = "0.8"

[dependencies.rayon]
version = "1"

[dependencies.rocksdb]
version = "0.17"
optional = true

[dependencies.serde]
version = "1"

[dependencies.serde_json]
version = "1"

[dependencies.tracing]
version = "0.1"

[dev-dependencies.tempfile]
version = "3.2"

[features]
default = ["rocks"]
rocks = ["bincode", "rocksdb"]<|MERGE_RESOLUTION|>--- conflicted
+++ resolved
@@ -17,13 +17,8 @@
 edition = "2018"
 
 [dependencies]
-<<<<<<< HEAD
-# snarkvm = { git = "https://github.com/AleoHQ/snarkVM.git", rev = "ee545ab" }
+# snarkvm = { git = "https://github.com/AleoHQ/snarkVM.git", rev = "02c814c" }
 snarkvm = { path = "../../snarkVM" }
-=======
-snarkvm = { git = "https://github.com/AleoHQ/snarkVM.git", rev = "02c814c" }
-#snarkvm = { path = "../../snarkVM" }
->>>>>>> 11679d4e
 
 [dependencies.anyhow]
 version = "1"
