[package]
name = "snarkos-storage"
version = "2.0.0"
authors = [ "The Aleo Team <hello@aleo.org>" ]
description = "Storage for a decentralized operating system"
homepage = "https://aleo.org"
repository = "https://github.com/AleoHQ/snarkOS"
keywords = [
    "aleo",
    "cryptography",
    "blockchain",
    "decentralized",
    "zero-knowledge"
]
categories = [ "cryptography", "operating-systems" ]
license = "GPL-3.0"
edition = "2018"

[dependencies]
<<<<<<< HEAD
# snarkvm = { git = "https://github.com/AleoHQ/snarkVM.git", rev = "02c814c" }
snarkvm = { path = "../../snarkVM" }
=======
snarkvm = { git = "https://github.com/AleoHQ/snarkVM.git", rev = "ff10c20" }
#snarkvm = { path = "../../snarkVM" }
>>>>>>> 9f0b304c

[dependencies.anyhow]
version = "1"

[dependencies.bincode]
version = "1.0"
optional = true

[dependencies.chrono]
version = "0.4"
default-features = false
features = [ "clock", "serde" ]

[dependencies.circular-queue]
version = "0.2"

[dependencies.itertools]
version = "0.10"

[dependencies.parking_lot]
version = "0.11"

[dependencies.rand]
version = "0.8"

[dependencies.rayon]
version = "1"

[dependencies.rocksdb]
version = "0.17"
optional = true

[dependencies.serde]
version = "1"

[dependencies.serde_json]
version = "1"

[dependencies.tracing]
version = "0.1"

[dev-dependencies.tempfile]
version = "3.2"

[features]
default = ["rocks"]
rocks = ["bincode", "rocksdb"]<|MERGE_RESOLUTION|>--- conflicted
+++ resolved
@@ -17,13 +17,8 @@
 edition = "2018"
 
 [dependencies]
-<<<<<<< HEAD
-# snarkvm = { git = "https://github.com/AleoHQ/snarkVM.git", rev = "02c814c" }
+# snarkvm = { git = "https://github.com/AleoHQ/snarkVM.git", rev = "ff10c20" }
 snarkvm = { path = "../../snarkVM" }
-=======
-snarkvm = { git = "https://github.com/AleoHQ/snarkVM.git", rev = "ff10c20" }
-#snarkvm = { path = "../../snarkVM" }
->>>>>>> 9f0b304c
 
 [dependencies.anyhow]
 version = "1"
