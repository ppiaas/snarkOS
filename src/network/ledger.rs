// Copyright (C) 2019-2021 Aleo Systems Inc.
// This file is part of the snarkOS library.

// The snarkOS library is free software: you can redistribute it and/or modify
// it under the terms of the GNU General Public License as published by
// the Free Software Foundation, either version 3 of the License, or
// (at your option) any later version.

// The snarkOS library is distributed in the hope that it will be useful,
// but WITHOUT ANY WARRANTY; without even the implied warranty of
// MERCHANTABILITY or FITNESS FOR A PARTICULAR PURPOSE. See the
// GNU General Public License for more details.

// You should have received a copy of the GNU General Public License
// along with the snarkOS library. If not, see <https://www.gnu.org/licenses/>.

use crate::{
    helpers::{block_requests::*, BlockRequest, CircularMap, NodeType, State},
    Data,
    Environment,
    LedgerReader,
    Message,
    PeersRequest,
    PeersRouter,
    ProverRequest,
    ProverRouter,
};
use snarkos_storage::{storage::Storage, BlockLocators, LedgerState, MAXIMUM_LINEAR_BLOCK_LOCATORS};
use snarkvm::dpc::prelude::*;

use anyhow::Result;
use chrono::Utc;
use rayon::prelude::*;
use std::{
    collections::HashMap,
    net::SocketAddr,
    path::Path,
    sync::{atomic::Ordering, Arc},
    time::{Duration, Instant},
};
use tokio::{
    sync::{mpsc, oneshot, Mutex, RwLock},
    task,
};

/// The maximum number of unconfirmed blocks that can be held by the ledger.
const MAXIMUM_UNCONFIRMED_BLOCKS: u32 = 250;

/// Shorthand for the parent half of the `Ledger` message channel.
pub(crate) type LedgerRouter<N> = mpsc::Sender<LedgerRequest<N>>;
#[allow(unused)]
/// Shorthand for the child half of the `Ledger` message channel.
type LedgerHandler<N> = mpsc::Receiver<LedgerRequest<N>>;

///
/// An enum of requests that the `Ledger` struct processes.
///
#[derive(Debug)]
pub enum LedgerRequest<N: Network> {
    /// BlockResponse := (peer_ip, block, prover_router)
    BlockResponse(SocketAddr, Block<N>, ProverRouter<N>),
    /// Disconnect := (peer_ip, message)
    Disconnect(SocketAddr, String),
    /// Failure := (peer_ip, failure)
    Failure(SocketAddr, String),
    /// Heartbeat := (prover_router)
    Heartbeat(ProverRouter<N>),
    /// Pong := (peer_ip, node_type, status, is_fork, block_locators)
    Pong(SocketAddr, NodeType, State, Option<bool>, BlockLocators<N>, ProverRouter<N>),
    /// UnconfirmedBlock := (peer_ip, block, prover_router)
    UnconfirmedBlock(SocketAddr, Block<N>, ProverRouter<N>),
}

<<<<<<< HEAD
impl<N: Network> LedgerRequest<N> {
    /// Returns the message name.
    #[inline]
    pub fn name(&self) -> &str {
        match self {
            Self::BlockResponse(..) => "BlockResponse",
            Self::Disconnect(..) => "Disconnect",
            Self::Failure(..) => "Failure",
            Self::Heartbeat(..) => "Heartbeat",
            Self::Pong(..) => "Pong",
            Self::UnconfirmedBlock(..) => "UnconfirmedBlock",
        }
    }
}

///
/// A request for a block with the specified height and possibly a hash.
///
#[derive(Clone, Debug)]
pub struct BlockRequest<N: Network> {
    block_height: u32,
    block_hash: Option<N::BlockHash>,
}

// The height is the primary key, so use only it for hashing purposes.
impl<N: Network> PartialEq for BlockRequest<N> {
    fn eq(&self, other: &Self) -> bool {
        self.block_height == other.block_height
    }
}

impl<N: Network> Eq for BlockRequest<N> {}

// The k1 == k2 -> hash(k1) == hash(k2) rule must hold.
impl<N: Network> Hash for BlockRequest<N> {
    fn hash<H: Hasher>(&self, state: &mut H) {
        self.block_height.hash(state);
    }
}

impl<N: Network> From<u32> for BlockRequest<N> {
    fn from(height: u32) -> Self {
        Self {
            block_height: height,
            block_hash: None,
        }
    }
}

impl<N: Network> From<(u32, Option<N::BlockHash>)> for BlockRequest<N> {
    fn from((height, hash): (u32, Option<N::BlockHash>)) -> Self {
        Self {
            block_height: height,
            block_hash: hash,
        }
    }
}

=======
>>>>>>> cba566d9
pub type PeersState<N> = HashMap<SocketAddr, Option<(NodeType, State, Option<bool>, u32, BlockLocators<N>)>>;

///
/// A ledger for a specific network on the node server.
///
#[derive(Debug)]
#[allow(clippy::type_complexity)]
pub struct Ledger<N: Network, E: Environment> {
    /// The ledger router of the node.
    ledger_router: LedgerRouter<N>,
    /// The canonical chain of blocks.
    canon: Arc<LedgerState<N>>,
    /// The canonical chain of blocks in read-only mode.
    #[allow(unused)]
    canon_reader: Arc<LedgerState<N>>,
    /// A lock to ensure methods that need to be mutually-exclusive are enforced.
    /// In this context, `add_block`, and `revert_to_block_height` must be mutually-exclusive.
    canon_lock: Arc<Mutex<()>>,
    /// A map of previous block hashes to unconfirmed blocks.
    unconfirmed_blocks: RwLock<CircularMap<N::BlockHash, Block<N>, { MAXIMUM_UNCONFIRMED_BLOCKS }>>,
    /// The map of each peer to their ledger state := (node_type, status, is_fork, latest_block_height, block_locators).
    peers_state: RwLock<PeersState<N>>,
    /// The map of each peer to their block requests := HashMap<(block_height, block_hash), timestamp>
    block_requests: RwLock<HashMap<SocketAddr, HashMap<BlockRequest<N>, i64>>>,
    /// A lock to ensure methods that need to be mutually-exclusive are enforced.
    /// In this context, `update_ledger`, `add_block`, and `update_block_requests` must be mutually-exclusive.
    block_requests_lock: Arc<Mutex<()>>,
    /// The timestamp of the last successful block update.
    last_block_update_timestamp: RwLock<Instant>,
    /// The map of each peer to their failure messages := (failure_message, timestamp).
    failures: RwLock<HashMap<SocketAddr, Vec<(String, i64)>>>,
    /// The peers router of the node.
    peers_router: PeersRouter<N, E>,
}

impl<N: Network, E: Environment> Ledger<N, E> {
    /// Initializes a new instance of the ledger.
    pub async fn open<S: Storage, P: AsRef<Path> + Copy>(path: P, peers_router: PeersRouter<N, E>) -> Result<Arc<Self>> {
        // Initialize an mpsc channel for sending requests to the `Ledger` struct.

        let buf_size = match std::env::var("LEDGER_BUF_SIZE") {
            Ok(u) => u.parse::<usize>().expect("env LEDGER_BUF_SIZE is invalid"),
            Err(_) => 2048,
        };

        info!("ledger handler channel buff size: {}", buf_size);

        let (ledger_router, mut ledger_handler) = mpsc::channel(buf_size);

        // Initialize the ledger.
        let ledger = Arc::new(Self {
            ledger_router,
            canon: Arc::new(LedgerState::open_writer::<S, P>(path)?),
            canon_reader: LedgerState::open_reader::<S, P>(path)?,
            canon_lock: Arc::new(Mutex::new(())),
            unconfirmed_blocks: Default::default(),
            peers_state: Default::default(),
            block_requests: Default::default(),
            block_requests_lock: Arc::new(Mutex::new(())),
            last_block_update_timestamp: RwLock::new(Instant::now()),
            failures: Default::default(),
            peers_router,
        });

        // Initialize the handler for the ledger.
        {
            let ledger = ledger.clone();
            let (router, handler) = oneshot::channel();
            E::tasks().append(task::spawn(async move {
                // Notify the outer function that the task is ready.
                let _ = router.send(());
                // Asynchronously wait for a ledger request.
                while let Some(request) = ledger_handler.recv().await {
                    // Hold the ledger write lock briefly, to update the state of the ledger.
                    // Note: Do not wrap this call in a `task::spawn` as `BlockResponse` messages
                    // will end up being processed out of order.
                    ledger.update(request).await;
                }
            }));
            // Wait until the ledger handler is ready.
            let _ = handler.await;
        }

        Ok(ledger)
    }

    /// Returns an instance of the ledger reader.
    pub fn reader(&self) -> LedgerReader<N> {
        // TODO (howardwu): Switch this from `canon` to `canon_reader`.
        //  RocksDB at v6.22 has a rollback error with its sequence numbers.
        //  Currently, v6.25 has this issue patched, however rust-rocksdb has not released it.
        self.canon.clone()
        // self.canon_reader.clone()
    }

    /// Returns an instance of the ledger router.
    pub fn router(&self) -> LedgerRouter<N> {
        self.ledger_router.clone()
    }

    pub(super) async fn shut_down(&self) -> (Arc<Mutex<()>>, Arc<Mutex<()>>, Arc<parking_lot::RwLock<()>>) {
        debug!("Ledger is shutting down...");

        // Set the terminator bit to `true` to ensure it stops mining.
        E::terminator().store(true, Ordering::SeqCst);
        trace!("[ShuttingDown] Terminator bit has been enabled");

        // Clear the unconfirmed blocks.
        self.unconfirmed_blocks.write().await.clear();
        trace!("[ShuttingDown] Pending queue has been cleared");

        // Disconnect all connected peers.
        let connected_peers = self.peers_state.read().await.keys().copied().collect::<Vec<_>>();
        for peer_ip in connected_peers {
            self.disconnect(peer_ip, "shutting down").await;
        }
        trace!("[ShuttingDown] Disconnect message has been sent to all connected peers");

        // Return the lock for the canon chain and block requests.
        let canon_lock = self.canon_lock.clone();
        let block_requests_lock = self.block_requests_lock.clone();
        let storage_map_lock = self.canon.shut_down();
        trace!("[ShuttingDown] Block requests lock has been cloned");

        (canon_lock, block_requests_lock, storage_map_lock)
    }

    pub(super) async fn sync(&self, prover_router: &ProverRouter<N>, mut has_new_block: bool, info: String) {
        let start = Instant::now();

        // Update for sync nodes.
        self.update_sync_nodes().await;
        // Update the ledger.
        if self.update_ledger(prover_router).await {
            has_new_block = true;
        }
        // Update the status of the ledger.
        self.update_status().await;
        // Remove expired block requests.
        self.remove_expired_block_requests().await;
        // Remove expired failures.
        self.remove_expired_failures().await;
        // Disconnect from peers with frequent failures.
        self.disconnect_from_failing_peers().await;
        // Update the block requests.
        self.update_block_requests().await;
        
        let maybe_latest_block = has_new_block && !E::status().is_syncing() && self.number_of_block_requests().await == 0;
        debug!(
            "Status Report from '{}' (type = {}, status = {}, block_height = {}, cumulative_weight = {}, block_requests = {}, connected_peers = {}, maybe_latest_block = {}) ({:?})",
            info,
            E::NODE_TYPE,
            E::status(),
            self.canon.latest_block_height(),
            self.canon.latest_cumulative_weight(),
            self.number_of_block_requests().await,
            self.peers_state.read().await.len(),
            maybe_latest_block,
            start.elapsed(),
        );

        if maybe_latest_block {
            // Propagate the confirmed block to the Coordinator nodes.
            let message = Message::ConfirmedBlock(self.canon.latest_ledger_root(), Data::Object(self.canon.latest_block()));
            let request = PeersRequest::MessagePublish(message, NodeType::Coordinator);
            if let Err(error) = self.peers_router.send(request).await {
                warn!("[UnconfirmedBlock] {}", error);
            }
        }
    }

    ///
    /// Performs the given `request` to the ledger.
    /// All requests must go through this `update`, so that a unified view is preserved.
    ///
    pub(super) async fn update(&self, request: LedgerRequest<N>) {
        let start = Instant::now();
        let request_name = request.name().to_string();
        trace!("Processing LedgerRequest '{}'", request_name);
        match request {
            LedgerRequest::BlockResponse(peer_ip, block, prover_router) => {
                // Remove the block request from the ledger.
                if self.remove_block_request(peer_ip, block.height()).await {
                    // On success, process the block response.
                    let has_new_block = self.add_block(block, &prover_router).await;
                    // Check if syncing with this peer is complete.
                    if self
                        .block_requests
                        .read()
                        .await
                        .get(&peer_ip)
                        .map(|requests| requests.is_empty())
                        .unwrap_or(false)
                    {
                        trace!("All block requests with {} have been processed", peer_ip);
                        self.sync(&prover_router, has_new_block, format!("{} ({:?})", request_name, peer_ip)).await;
                    }
                }
            }
            LedgerRequest::Disconnect(peer_ip, message) => {
                self.disconnect(peer_ip, &message).await;
            }
            LedgerRequest::Failure(peer_ip, failure) => {
                self.add_failure(peer_ip, failure).await;
            }
            LedgerRequest::Heartbeat(prover_router) => {
                self.sync(&prover_router, false, format!("{}", request_name)).await;
            }
            LedgerRequest::Pong(peer_ip, node_type, status, is_fork, block_locators, prover_router) => {
                // Ensure the peer has been initialized in the ledger.
                self.initialize_peer(peer_ip).await;
                // Process the pong.
                self.update_peer(peer_ip, node_type, status, is_fork, block_locators).await;
                self.sync(&prover_router, false, format!("{} ({:?})", request_name, peer_ip)).await;
            }
            LedgerRequest::UnconfirmedBlock(peer_ip, block, prover_router) => {
                trace!(
                    "Processing 'UnconfirmedBlock {} ({})' from {}",
                    block.height(),
                    block.hash(),
                    peer_ip
                );
                // Ensure the node is not peering.
                if !E::status().is_peering() {
                    // Process the unconfirmed block.
                    let has_new_block = self.add_block(block.clone(), &prover_router).await;
                    self.sync(&prover_router, has_new_block, format!("{} ({:?})", request_name, peer_ip)).await;

                    // Propagate the unconfirmed block to the connected peers.
                    let message = Message::UnconfirmedBlock(block.height(), block.hash(), Data::Object(block));
                    let request = PeersRequest::MessagePropagate(peer_ip, message);
                    if let Err(error) = self.peers_router.send(request).await {
                        warn!("[UnconfirmedBlock] {}", error);
                    }
                }
            }
        }
        trace!("Processed LedgerRequest '{} ({:?})'", request_name, start.elapsed());
    }

    ///
    /// Disconnects the given peer from the ledger.
    ///
    async fn disconnect(&self, peer_ip: SocketAddr, message: &str) {
        info!("Disconnecting from {} ({})", peer_ip, message);
        // Remove all entries of the peer from the ledger.
        self.remove_peer(&peer_ip).await;
        // Update the status of the ledger.
        self.update_status().await;
        // Send a `Disconnect` message to the peer.
        if let Err(error) = self
            .peers_router
            .send(PeersRequest::MessageSend(peer_ip, Message::Disconnect))
            .await
        {
            warn!("[Disconnect] {}", error);
        }
        // Route a `PeerDisconnected` to the peers.
        if let Err(error) = self.peers_router.send(PeersRequest::PeerDisconnected(peer_ip)).await {
            warn!("[PeerDisconnected] {}", error);
        }
    }

    ///
    /// Disconnects and restricts the given peer from the ledger.
    ///
    async fn disconnect_and_restrict(&self, peer_ip: SocketAddr, message: &str) {
        info!("Disconnecting and restricting {} ({})", peer_ip, message);
        // Remove all entries of the peer from the ledger.
        self.remove_peer(&peer_ip).await;
        // Update the status of the ledger.
        self.update_status().await;
        // Send a `Disconnect` message to the peer.
        if let Err(error) = self
            .peers_router
            .send(PeersRequest::MessageSend(peer_ip, Message::Disconnect))
            .await
        {
            warn!("[Disconnect] {}", error);
        }
        // Route a `PeerRestricted` to the peers.
        if let Err(error) = self.peers_router.send(PeersRequest::PeerRestricted(peer_ip)).await {
            warn!("[PeerRestricted] {}", error);
        }
    }

    ///
    /// Performs a heartbeat update for the sync nodes.
    ///
    async fn update_sync_nodes(&self) {
        if E::NODE_TYPE == NodeType::Sync {
            // Lock peers_state for further processing.
            let peers_state = self.peers_state.read().await;

            // Retrieve the latest cumulative weight of this ledger.
            let latest_cumulative_weight = self.canon.latest_cumulative_weight();

            // Initialize a list of peers to disconnect from.
            let mut peer_ips_to_disconnect = Vec::with_capacity(peers_state.len());

            // Check if any of the peers are ahead and have a larger block height.
            for (peer_ip, peer_state) in peers_state.iter() {
                if let Some((node_type, status, Some(_), block_height, block_locators)) = peer_state {
                    // Retrieve the cumulative weight, defaulting to the block height if it does not exist.
                    let cumulative_weight = match block_locators.get_cumulative_weight(*block_height) {
                        Some(cumulative_weight) => cumulative_weight,
                        None => *block_height as u128,
                    };

                    // If the peer is not a sync node and is syncing, and the peer is ahead, proceed to disconnect.
                    if *node_type != NodeType::Sync && *status == State::Syncing && cumulative_weight > latest_cumulative_weight {
                        // Append the peer to the list of disconnects.
                        peer_ips_to_disconnect.push(*peer_ip);
                    }
                }
            }

            // Release the lock over peers_state.
            drop(peers_state);

            trace!("Found {} peers to disconnect", peer_ips_to_disconnect.len());

            // Proceed to disconnect and restrict these peers.
            for peer_ip in peer_ips_to_disconnect {
                self.disconnect_and_restrict(peer_ip, "peer has synced").await;
            }
        }
    }

    ///
    /// Attempt to fast-forward the ledger with unconfirmed blocks.
    ///
    async fn update_ledger(&self, prover_router: &ProverRouter<N>) -> bool {
        let mut has_new_block = false;
        // Check for candidate blocks to fast forward the ledger.
        let mut block_hash = self.canon.latest_block_hash();
        let unconfirmed_blocks_snapshot = self.unconfirmed_blocks.read().await.clone();
        while let Some(unconfirmed_block) = unconfirmed_blocks_snapshot.get(&block_hash) {
            // Attempt to add the unconfirmed block.
            match self.add_block(unconfirmed_block.clone(), prover_router).await {
                // Upon success, update the block hash iterator.
                true => {
                    block_hash = unconfirmed_block.hash();
                    has_new_block = true;
                },
                false => break,
            }
        }

        // If the timestamp of the last block increment has surpassed the preset limit,
        // the ledger is likely syncing from invalid state, and should revert by one block.
        if E::status().is_syncing()
            && self.last_block_update_timestamp.read().await.elapsed() > 2 * Duration::from_secs(E::RADIO_SILENCE_IN_SECS)
        {
            // Acquire the lock for block requests.
            let _block_request_lock = self.block_requests_lock.lock().await;

            trace!("Ledger state has become stale, clearing queue and reverting by one block");
            self.unconfirmed_blocks.write().await.clear();

            // Reset the memory pool of its transactions.
            if let Err(error) = prover_router.send(ProverRequest::MemoryPoolClear(None)).await {
                error!("[MemoryPoolClear]: {}", error);
            }

            self.block_requests
                .write()
                .await
                .values_mut()
                .for_each(|requests| *requests = Default::default());
            self.revert_to_block_height(self.canon.latest_block_height().saturating_sub(1))
                .await;
        }

        has_new_block
    }

    ///
    /// Updates the status of the ledger.
    ///
    async fn update_status(&self) {
        // Retrieve the status variable.
        let mut status = E::status().get();

        // If the node is shutting down, skip the update.
        if status == State::ShuttingDown {
            trace!("Ledger is shutting down");
            // Set the terminator bit to `true` to ensure it stops mining.
            E::terminator().store(true, Ordering::SeqCst);
            return;
        }
        // If there is an insufficient number of connected peers, set the status to `Peering`.
        else if self.peers_state.read().await.len() < E::MINIMUM_NUMBER_OF_PEERS {
            status = State::Peering;
        }
        // If the ledger is out of date, set the status to `Syncing`.
        else {
            // Update the status to `Ready` or `Mining`.
            status = match status {
                State::Mining => State::Mining,
                _ => State::Ready,
            };

            // Retrieve the latest cumulative weight of this node.
            let latest_cumulative_weight = self.canon.latest_cumulative_weight();
            // Iterate through the connected peers, to determine if the ledger state is out of date.
            for (_, peer_state) in self.peers_state.read().await.iter() {
                if let Some((_, _, Some(_), block_height, block_locators)) = peer_state {
                    // Retrieve the cumulative weight, defaulting to the block height if it does not exist.
                    let cumulative_weight = match block_locators.get_cumulative_weight(*block_height) {
                        Some(cumulative_weight) => cumulative_weight,
                        None => *block_height as u128,
                    };
                    // If the cumulative weight is greater than MAXIMUM_LINEAR_BLOCK_LOCATORS, set the status to `Syncing`.
                    if cumulative_weight.saturating_sub(latest_cumulative_weight) > MAXIMUM_LINEAR_BLOCK_LOCATORS as u128 {
                        // Set the status to `Syncing`.
                        status = State::Syncing;
                        break;
                    }
                }
            }
        }

        // If the node is `Peering` or `Syncing`, it should not be mining.
        if status == State::Peering || status == State::Syncing {
            // Set the terminator bit to `true` to ensure it does not mine.
            E::terminator().store(true, Ordering::SeqCst);
        }

        // Update the ledger to the determined status.
        E::status().update(status);
    }

    ///
    /// Adds the given block:
    ///     1) as the next block in the ledger if the block height increments by one, or
    ///     2) to the pending queue for later use.
    ///
    /// Returns `true` if the given block is successfully added to the *canon* chain.
    ///
    async fn add_block(&self, unconfirmed_block: Block<N>, prover_router: &ProverRouter<N>) -> bool {
        // Retrieve the unconfirmed block height.
        let unconfirmed_block_height = unconfirmed_block.height();
        // Retrieve the unconfirmed block hash.
        let unconfirmed_block_hash = unconfirmed_block.hash();
        // Retrieve the unconfirmed previous block hash.
        let unconfirmed_previous_block_hash = unconfirmed_block.previous_block_hash();

        // Ensure the given block is new.
        if let Ok(true) = self.canon.contains_block_hash(&unconfirmed_block_hash) {
            trace!(
                "Canonical chain already contains block {} ({})",
                unconfirmed_block_height,
                unconfirmed_block_hash
            );
        } else if unconfirmed_block_height == self.canon.latest_block_height() + 1
            && unconfirmed_previous_block_hash == self.canon.latest_block_hash()
        {
            // Acquire the lock for block requests.
            let _block_requests_lock = self.block_requests_lock.lock().await;
            // Acquire the lock for the canon chain.
            let _canon_lock = self.canon_lock.lock().await;

            // Ensure the block height is not part of a block request on a fork.
            let mut is_block_on_fork = false;
            'outer: for requests in self.block_requests.read().await.values() {
                for request in requests.keys() {
                    // If the unconfirmed block conflicts with a requested block on a fork, skip.
                    if request.block_height() == unconfirmed_block_height {
                        if let Some(requested_block_hash) = request.block_hash() {
                            if unconfirmed_block.hash() != requested_block_hash {
                                is_block_on_fork = true;
                                break 'outer;
                            }
                        }
                    }
                }
            }

            // If the unconfirmed block is not on a fork, attempt to add it as the next block.
            match is_block_on_fork {
                // Filter out the undesirable unconfirmed blocks, if it exists.
                true => self.unconfirmed_blocks.write().await.remove(&unconfirmed_previous_block_hash),
                // Attempt to add the unconfirmed block as the next block in the canonical chain.
                false => match self.canon.add_next_block(&unconfirmed_block) {
                    Ok(()) => {
                        info!(
                            "Ledger successfully advanced to block {} ({})",
                            self.canon.latest_block_height(),
                            self.canon.latest_block_hash()
                        );

                        // Update the timestamp of the last block increment.
                        *self.last_block_update_timestamp.write().await = Instant::now();
                        // Set the terminator bit to `true` to ensure the miner updates state.
                        E::terminator().store(true, Ordering::SeqCst);
                        // On success, filter the unconfirmed blocks of this block, if it exists.
                        self.unconfirmed_blocks.write().await.remove(&unconfirmed_previous_block_hash);

                        // On success, filter the memory pool of its transactions, if they exist.
                        if let Err(error) = prover_router.send(ProverRequest::MemoryPoolClear(Some(unconfirmed_block))).await {
                            error!("[MemoryPoolClear]: {}", error);
                        }

                        return true;
                    }
                    Err(error) => warn!("{}", error),
                },
            }
        } else {
            // Add the block to the unconfirmed blocks.
            if self
                .unconfirmed_blocks
                .write()
                .await
                .insert(unconfirmed_previous_block_hash, unconfirmed_block)
            {
                trace!("Added unconfirmed block {} to the pending queue", unconfirmed_block_height);
            } else {
                trace!(
                    "Pending queue already contains unconfirmed block {} ({})",
                    unconfirmed_block_height,
                    unconfirmed_block_hash
                );
            }
        }
        false
    }

    ///
    /// Reverts the ledger state back to height `block_height`, returning `true` on success.
    ///
    async fn revert_to_block_height(&self, block_height: u32) -> bool {
        // Acquire the lock for the canon chain.
        let _canon_lock = self.canon_lock.lock().await;

        match self.canon.revert_to_block_height(block_height) {
            Ok(removed_blocks) => {
                info!("Ledger successfully reverted to block {}", self.canon.latest_block_height());

                // Update the last block update timestamp.
                *self.last_block_update_timestamp.write().await = Instant::now();
                // Set the terminator bit to `true` to ensure the miner resets state.
                E::terminator().store(true, Ordering::SeqCst);

                // Lock unconfirmed_blocks for further processing.
                let mut unconfirmed_blocks = self.unconfirmed_blocks.write().await;

                // Ensure the removed blocks are not in the unconfirmed blocks.
                for removed_block in removed_blocks {
                    unconfirmed_blocks.remove(&removed_block.previous_block_hash());
                }
                true
            }
            Err(error) => {
                warn!("{}", error);

                // Set the terminator bit to `true` to ensure the miner resets state.
                E::terminator().store(true, Ordering::SeqCst);
                // Reset the unconfirmed blocks.
                self.unconfirmed_blocks.write().await.clear();

                false
            }
        }
    }

    ///
    /// Adds an entry for the given peer IP to every data structure in `State`.
    ///
    async fn initialize_peer(&self, peer_ip: SocketAddr) {
        // Since the peer state already existing is the most probable scenario,
        // use a read() first to avoid using write() if possible.
        let peer_state_exists = self.peers_state.read().await.contains_key(&peer_ip);

        if !peer_state_exists {
            self.peers_state.write().await.entry(peer_ip).or_insert(None);
            self.block_requests.write().await.entry(peer_ip).or_insert_with(Default::default);
            self.failures.write().await.entry(peer_ip).or_insert_with(Default::default);
        }
    }

    ///
    /// Removes the entry for the given peer IP from every data structure in `State`.
    ///
    async fn remove_peer(&self, peer_ip: &SocketAddr) {
        self.peers_state.write().await.remove(peer_ip);
        self.block_requests.write().await.remove(peer_ip);
        self.failures.write().await.remove(peer_ip);
    }

    ///
    /// Updates the state of the given peer.
    ///
    async fn update_peer(
        &self,
        peer_ip: SocketAddr,
        node_type: NodeType,
        status: State,
        is_fork: Option<bool>,
        block_locators: BlockLocators<N>,
    ) {
        // Ensure the list of block locators is not empty.
        if block_locators.is_empty() {
            self.add_failure(peer_ip, "Received a sync response with no block locators".to_string())
                .await;
        } else {
            // Ensure the peer provided well-formed block locators.
            match self.canon.check_block_locators(&block_locators) {
                Ok(is_valid) => {
                    if !is_valid {
                        warn!("Invalid block locators from {}", peer_ip);
                        self.add_failure(peer_ip, "Invalid block locators".to_string()).await;
                        return;
                    }
                }
                Err(error) => warn!("Error checking block locators: {}", error),
            };

            // Determine the common ancestor block height between this ledger and the peer.
            let mut common_ancestor = 0;
            // Determine the latest block height of the peer.
            let mut latest_block_height_of_peer = 0;

            let start = Instant::now();
            let expected_block_heights: Vec<(u32, bool)> = block_locators
                .par_iter()
                .map(|(_, (block_hash, _))| {
                    self.canon
                        .get_block_height(block_hash)
                        .map_or_else(|_| (0, false), |expected_block_height| (expected_block_height, true))
                })
                .collect();
            trace!("Get block heights from block hashes sent by the peer ({:?})", start.elapsed());

            // Verify the integrity of the block hashes sent by the peer.
            for ((block_height, (block_hash, _)), (expected_block_height, existed)) in block_locators.iter().zip(expected_block_heights) {
                // Ensure the block hash corresponds with the block height, if the block hash exists in this ledger.
                if existed {
                    if expected_block_height != *block_height {
                        let error = format!("Invalid block height {} for block hash {}", expected_block_height, block_hash);
                        trace!("{}", error);
                        self.add_failure(peer_ip, error).await;
                        return;
                    } else {
                        // Update the common ancestor, as this block hash exists in this ledger.
                        if expected_block_height > common_ancestor {
                            common_ancestor = expected_block_height
                        }
                    }
                }

                // Update the latest block height of the peer.
                if *block_height > latest_block_height_of_peer {
                    latest_block_height_of_peer = *block_height;
                }
            }
            trace!("Verify the integrity of the block hashes sent by the peer ({:?})", start.elapsed());

            // If the given fork status is None, check if it can be updated.
            let is_fork = match is_fork {
                Some(is_fork) => Some(is_fork),
                None => match common_ancestor == latest_block_height_of_peer || common_ancestor == self.canon.latest_block_height() {
                    // If the common ancestor matches the latest block height of the peer / this node,
                    // the peer is clearly / likely on the same canonical chain as this node.
                    true => Some(false),
                    false => None,
                },
            };

            let fork_status = match is_fork {
                Some(boolean) => format!("{}", boolean),
                None => "undecided".to_string(),
            };
            let cumulative_weight = match block_locators.get_cumulative_weight(latest_block_height_of_peer) {
                Some(weight) => format!("{}", weight),
                _ => "unknown".to_string(),
            };
            debug!(
                "Peer {} is at block {} (type = {}, status = {}, is_fork = {}, cumulative_weight = {}, common_ancestor = {})",
                peer_ip, latest_block_height_of_peer, node_type, status, fork_status, cumulative_weight, common_ancestor,
            );

            match self.peers_state.write().await.get_mut(&peer_ip) {
                Some(peer_state) => *peer_state = Some((node_type, status, is_fork, latest_block_height_of_peer, block_locators)),
                None => self.add_failure(peer_ip, format!("Missing ledger state for {}", peer_ip)).await,
            };
        }
    }

    ///
    /// Proceeds to send block requests to a connected peer, if the ledger is out of date.
    ///
    async fn update_block_requests(&self) {
        // Ensure the ledger is not awaiting responses from outstanding block requests.
        if self.number_of_block_requests().await > 0 {
            return;
        }

        // Retrieve the latest block height and cumulative weight of this ledger.
        let latest_block_height = self.canon.latest_block_height();
        let latest_cumulative_weight = self.canon.latest_cumulative_weight();

        // Iterate through the peers to check if this node needs to catch up, and determine a peer to sync with.
        // Prioritize the sync nodes before regular peers.
        let mut maximum_block_height = latest_block_height;
        let mut maximum_cumulative_weight = latest_cumulative_weight;

        // Check if any of the peers are ahead and have a larger block height.
        if let Some((peer_ip, maximal_peer_is_on_fork, maximum_block_locators)) = find_maximal_peer::<N, E>(
            &*self.peers_state.read().await,
            &mut maximum_block_height,
            &mut maximum_cumulative_weight,
        ) {
            // Case 1 - Ensure the peer has a heavier canonical chain than this ledger.
            // Note: this check is duplicated in `handle_block_requests`, as it is fast
            // and allows us to skip acquiring `_block_requests_lock`.
            if latest_cumulative_weight >= maximum_cumulative_weight {
                return;
            }

            // Acquire the lock for block requests.
            let _block_requests_lock = self.block_requests_lock.lock().await;

            // Determine the common ancestor block height between this ledger and the peer
            // and the first locator (smallest height) that does not exist in this ledger.
            let (maximum_common_ancestor, first_deviating_locator) = match find_common_ancestor(&self.canon, &maximum_block_locators) {
                Ok(ret) => ret,
                Err(error) => {
                    trace!("{}", error);
                    self.add_failure(peer_ip, error).await;
                    return;
                }
            };

            // Case 2 - Prepare to send block requests, as the peer is ahead of this ledger.
            let (start_block_height, end_block_height, ledger_is_on_fork) = match handle_block_requests::<N, E>(
                latest_block_height,
                latest_cumulative_weight,
                peer_ip,
                Some(maximal_peer_is_on_fork),
                maximum_block_height,
                maximum_cumulative_weight,
                maximum_common_ancestor,
                first_deviating_locator,
            ) {
                // Abort from the block request update.
                BlockRequestHandler::Abort(_) => return,
                // Disconnect from the peer if it is misbehaving and proceed to abort.
                BlockRequestHandler::AbortAndDisconnect(_, ref reason) => {
                    drop(_block_requests_lock);
                    self.disconnect(peer_ip, reason).await;
                    return;
                }
                // Proceed to send block requests to a connected peer, if the ledger is out of date.
                BlockRequestHandler::Proceed(_, proceed) => {
                    (proceed.start_block_height, proceed.end_block_height, proceed.ledger_is_on_fork)
                }
            };

            // Revert the ledger, if it is on a fork.
            if ledger_is_on_fork {
                // If the revert operation fails, abort.
                if !self.revert_to_block_height(maximum_common_ancestor).await {
                    warn!("Ledger failed to revert to block {}", maximum_common_ancestor);
                    return;
                }
            }

            // Send a `BlockRequest` message to the peer.
            debug!("Requesting blocks {} to {} from {}", start_block_height, end_block_height, peer_ip);
            let request = PeersRequest::MessageSend(peer_ip, Message::BlockRequest(start_block_height, end_block_height));
            if let Err(error) = self.peers_router.send(request).await {
                warn!("[BlockRequest] {}", error);
                return;
            }

            // Filter out any pre-existing block requests for the peer.
            let mut missing_block_requests = false;
            let mut new_block_heights = Vec::new();
            if let Some(block_requests) = self.block_requests.read().await.get(&peer_ip) {
                for block_height in start_block_height..=end_block_height {
                    if !block_requests.contains_key(&block_height.into()) {
                        new_block_heights.push(block_height);
                    }
                }
            } else {
                self.add_failure(peer_ip, format!("Missing block requests for {}", peer_ip)).await;
                missing_block_requests = true;
            }

            if !missing_block_requests && !new_block_heights.is_empty() {
                // Log each block request to ensure the peer responds with all requested blocks.
                if let Some(locked_block_requests) = self.block_requests.write().await.get_mut(&peer_ip) {
                    for block_height in new_block_heights {
                        // If the ledger is on a fork and was reverted, include the expected new block hash for the fork.
                        match ledger_is_on_fork {
                            true => {
                                self.add_block_request(
                                    peer_ip,
                                    block_height,
                                    maximum_block_locators.get_block_hash(block_height),
                                    locked_block_requests,
                                )
                                .await
                            }
                            false => self.add_block_request(peer_ip, block_height, None, locked_block_requests).await,
                        };
                    }
                }
            }
        }
    }

    ///
    /// Returns the number of outstanding block requests.
    ///
    async fn number_of_block_requests(&self) -> usize {
        self.block_requests.read().await.values().map(|r| r.len()).sum()
    }

    ///
    /// Adds a block request for the given block height to the specified peer.
    ///
    async fn add_block_request(
        &self,
        peer_ip: SocketAddr,
        block_height: u32,
        block_hash: Option<N::BlockHash>,
        locked_block_requests: &mut HashMap<BlockRequest<N>, i64>,
    ) {
        match locked_block_requests.insert((block_height, block_hash).into(), Utc::now().timestamp()) {
            None => debug!("Requesting block {} from {}", block_height, peer_ip),
            Some(_old_request) => self.add_failure(peer_ip, format!("Duplicate block request for {}", peer_ip)).await,
        }
    }

    ///
    /// Returns `true` if the block request for the given block height to the specified peer exists.
    ///
    async fn contains_block_request(&self, peer_ip: SocketAddr, block_height: u32) -> bool {
        match self.block_requests.read().await.get(&peer_ip) {
            Some(requests) => requests.contains_key(&block_height.into()),
            None => false,
        }
    }

    ///
    /// Removes a block request for the given block height to the specified peer.
    /// On success, returns `true`, otherwise returns `false`.
    ///
    async fn remove_block_request(&self, peer_ip: SocketAddr, block_height: u32) -> bool {
        // Ensure the block height corresponds to a requested block.
        if !self.contains_block_request(peer_ip, block_height).await {
            self.add_failure(peer_ip, format!("Received an invalid block response {}", block_height)).await;
            false
        } else {
            if let Some(requests) = self.block_requests.write().await.get_mut(&peer_ip) {
                let is_success = requests.remove(&block_height.into()).is_some();
                match is_success {
                    true => return true,
                    false => {
                        self.add_failure(peer_ip, format!("Non-existent block request {} from {}", block_height, peer_ip))
                            .await
                    }
                }
            }
            false
        }
    }

    ///
    /// Removes block requests that have expired.
    ///
    async fn remove_expired_block_requests(&self) {
        // Clear all block requests that have lived longer than `E::RADIO_SILENCE_IN_SECS`.
        let now = Utc::now().timestamp();
        self.block_requests.write().await.iter_mut().for_each(|(_peer, block_requests)| {
            block_requests.retain(|_, time_of_request| now.saturating_sub(*time_of_request) < E::RADIO_SILENCE_IN_SECS as i64)
        });
    }

    ///
    /// Adds the given failure message to the specified peer IP.
    ///
    async fn add_failure(&self, peer_ip: SocketAddr, failure: String) {
        trace!("Adding failure for {}: {}", peer_ip, failure);
        match self.failures.write().await.get_mut(&peer_ip) {
            Some(failures) => failures.push((failure, Utc::now().timestamp())),
            None => error!("Missing failure entry for {}", peer_ip),
        };
    }

    ///
    /// Removes failures that have expired.
    ///
    async fn remove_expired_failures(&self) {
        // Clear all failures that have lived longer than `E::FAILURE_EXPIRY_TIME_IN_SECS`.
        let now = Utc::now().timestamp();
        self.failures.write().await.iter_mut().for_each(|(_, failures)| {
            failures.retain(|(_, time_of_fail)| now.saturating_sub(*time_of_fail) < E::FAILURE_EXPIRY_TIME_IN_SECS as i64)
        });
    }

    ///
    /// Disconnects from connected peers who exhibit frequent failures.
    ///
    async fn disconnect_from_failing_peers(&self) {
        let peers_to_disconnect = self
            .failures
            .read()
            .await
            .iter()
            .filter(|(_, failures)| failures.len() > E::MAXIMUM_NUMBER_OF_FAILURES)
            .map(|(peer_ip, _)| *peer_ip)
            .collect::<Vec<_>>();

        for peer_ip in peers_to_disconnect {
            self.disconnect(peer_ip, "exceeded failure limit").await;
        }
    }
}<|MERGE_RESOLUTION|>--- conflicted
+++ resolved
@@ -71,7 +71,6 @@
     UnconfirmedBlock(SocketAddr, Block<N>, ProverRouter<N>),
 }
 
-<<<<<<< HEAD
 impl<N: Network> LedgerRequest<N> {
     /// Returns the message name.
     #[inline]
@@ -87,51 +86,6 @@
     }
 }
 
-///
-/// A request for a block with the specified height and possibly a hash.
-///
-#[derive(Clone, Debug)]
-pub struct BlockRequest<N: Network> {
-    block_height: u32,
-    block_hash: Option<N::BlockHash>,
-}
-
-// The height is the primary key, so use only it for hashing purposes.
-impl<N: Network> PartialEq for BlockRequest<N> {
-    fn eq(&self, other: &Self) -> bool {
-        self.block_height == other.block_height
-    }
-}
-
-impl<N: Network> Eq for BlockRequest<N> {}
-
-// The k1 == k2 -> hash(k1) == hash(k2) rule must hold.
-impl<N: Network> Hash for BlockRequest<N> {
-    fn hash<H: Hasher>(&self, state: &mut H) {
-        self.block_height.hash(state);
-    }
-}
-
-impl<N: Network> From<u32> for BlockRequest<N> {
-    fn from(height: u32) -> Self {
-        Self {
-            block_height: height,
-            block_hash: None,
-        }
-    }
-}
-
-impl<N: Network> From<(u32, Option<N::BlockHash>)> for BlockRequest<N> {
-    fn from((height, hash): (u32, Option<N::BlockHash>)) -> Self {
-        Self {
-            block_height: height,
-            block_hash: hash,
-        }
-    }
-}
-
-=======
->>>>>>> cba566d9
 pub type PeersState<N> = HashMap<SocketAddr, Option<(NodeType, State, Option<bool>, u32, BlockLocators<N>)>>;
 
 ///
