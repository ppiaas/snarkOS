--- conflicted
+++ resolved
@@ -197,25 +197,17 @@
                 writer.write_all(&[serialized_is_fork])?;
                 block_locators.serialize_blocking_into(writer)
             }
-<<<<<<< HEAD
-            Self::UnconfirmedBlock(block_height, block_hash, block) => Ok([
-                block_height.to_le_bytes().to_vec(),
-                block_hash.to_bytes_le()?,
-                block.serialize_blocking()?,
-            ]
-            .concat()),
-            Self::ConfirmedBlock(ledger_root, block) => Ok([ledger_root.to_bytes_le()?, block.serialize_blocking()?].concat()),
-            Self::UnconfirmedTransaction(transaction) => Ok(bincode::serialize(transaction)?),
-            Self::PoolRegister(address) => Ok(bincode::serialize(address)?),
-=======
             Self::UnconfirmedBlock(block_height, block_hash, block) => {
                 writer.write_all(&block_height.to_le_bytes())?;
                 writer.write_all(&block_hash.to_bytes_le()?)?;
                 block.serialize_blocking_into(writer)
             }
+            Self::ConfirmedBlock(ledger_root, block) => {
+                writer.write_all(&ledger_root.to_bytes_le()?)?;
+                block.serialize_blocking_into(writer)
+            }
             Self::UnconfirmedTransaction(transaction) => Ok(bincode::serialize_into(writer, transaction)?),
             Self::PoolRegister(address) => Ok(bincode::serialize_into(writer, address)?),
->>>>>>> cba566d9
             Self::PoolRequest(share_difficulty, block_template) => {
                 bincode::serialize_into(&mut *writer, share_difficulty)?;
                 block_template.serialize_blocking_into(writer)
@@ -287,7 +279,7 @@
                 bincode::deserialize(&data[4..36])?,
                 Data::Buffer(data[36..].to_vec().into()),
             ),
-            99 => Self::ConfirmedBlock(bincode::deserialize(&data[0..32])?, Data::Buffer(data[32..].to_vec())),
+            99 => Self::ConfirmedBlock(bincode::deserialize(&data[0..32])?, Data::Buffer(data[32..].to_vec().into())),
             10 => Self::UnconfirmedTransaction(bincode::deserialize(data)?),
             11 => Self::PoolRegister(bincode::deserialize(data)?),
             12 => Self::PoolRequest(bincode::deserialize(&data[0..8])?, Data::Buffer(data[8..].to_vec().into())),
