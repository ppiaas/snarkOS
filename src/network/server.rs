--- conflicted
+++ resolved
@@ -135,12 +135,8 @@
         )
         .await;
         // Initialize a new instance of the heartbeat.
-<<<<<<< HEAD
-        // Self::initialize_heartbeat(&mut tasks, peers.router(), ledger.reader(), ledger.router(), prover.router()).await;
-        Self::initialize_heartbeat_v2(tasks.clone(), peers.clone(), ledger.clone(), prover.router()).await;
-=======
-        Self::initialize_heartbeat(peers.router(), ledger.reader(), ledger.router(), operator.router(), prover.router()).await;
->>>>>>> 9f0b304c
+        // Self::initialize_heartbeat(peers.router(), ledger.reader(), ledger.router(), operator.router(), prover.router()).await;
+        Self::initialize_heartbeat_v2(peers.clone(), ledger.clone(), operator.router(), prover.router()).await;
         // Initialize a new instance of the RPC server.
         Self::initialize_rpc(node, address, &peers, ledger.reader(), prover.router(), prover.memory_pool()).await;
         // Initialize a new instance of the notification.
@@ -307,18 +303,15 @@
     }
 
     async fn initialize_heartbeat_v2(
-        tasks: Tasks<task::JoinHandle<()>>,
         peers: Arc<Peers<N, E>>,
         ledger: Arc<Ledger<N, E>>,
+        operator_router: OperatorRouter<N>,
         prover_router: ProverRouter<N>,
     ) {
         info!("initialize_heartbeat_v2");
 
-        let peers = peers.clone();
-        let tasks_clone = tasks.clone();
-
         let (router, handler) = oneshot::channel();
-        tasks.append(task::spawn(async move {
+        E::tasks().append(task::spawn(async move {
             // Notify the outer function that the task is ready.
             let _ = router.send(());
             loop {
@@ -329,8 +322,9 @@
                 peers.update(PeersRequest::Heartbeat(
                     ledger.reader(),
                     ledger.router(),
+                    operator_router.clone(),
                     prover_router.clone()),
-                             &tasks_clone).await;
+                ).await;
 
                 tokio::time::sleep(Duration::from_secs(E::HEARTBEAT_IN_SECS)).await;
             }
