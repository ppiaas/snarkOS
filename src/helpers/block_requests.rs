--- conflicted
+++ resolved
@@ -18,13 +18,9 @@
 use snarkos_storage::{BlockLocators, LedgerState};
 use snarkvm::dpc::prelude::*;
 
-<<<<<<< HEAD
-use anyhow::Result;
 use rayon::prelude::*;
-use std::{collections::HashSet, net::SocketAddr, time::Instant};
-=======
 use std::net::SocketAddr;
->>>>>>> cba566d9
+use std::time::Instant;
 
 /// Checks if any of the peers are ahead and have a larger block height, if they are on a fork, and their block locators.
 /// The maximum known block height and cumulative weight are tracked for the purposes of further operations.
