// Copyright (C) 2019-2021 Aleo Systems Inc.
// This file is part of the snarkOS library.

// The snarkOS library is free software: you can redistribute it and/or modify
// it under the terms of the GNU General Public License as published by
// the Free Software Foundation, either version 3 of the License, or
// (at your option) any later version.

// The snarkOS library is distributed in the hope that it will be useful,
// but WITHOUT ANY WARRANTY; without even the implied warranty of
// MERCHANTABILITY or FITNESS FOR A PARTICULAR PURPOSE. See the
// GNU General Public License for more details.

// You should have received a copy of the GNU General Public License
// along with the snarkOS library. If not, see <https://www.gnu.org/licenses/>.

use crate::{network::ledger::PeersState, Environment};
use snarkos_storage::{BlockLocators, LedgerState};
use snarkvm::dpc::prelude::*;

use std::{collections::HashSet, net::SocketAddr};

/// Checks if any of the peers are ahead and have a larger block height, if they are on a fork, and their block locators.
/// The maximum known block height and cumulative weight are tracked for the purposes of further operations.
pub fn find_maximal_peer<N: Network, E: Environment>(
    peers_state: &PeersState<N>,
    maximum_block_height: &mut u32,
    maximum_cumulative_weight: &mut u128,
) -> Option<(SocketAddr, bool, BlockLocators<N>)> {
    let sync_nodes: HashSet<SocketAddr> = E::SYNC_NODES.iter().map(|ip| ip.parse().unwrap()).collect();

    // Determine if the peers state has any sync nodes.
    // TODO: have nodes sync up to tip - 4096 with only sync nodes, then switch to syncing with the longest chain.
    let peers_contains_sync_node = false;
    // for ip in peers_state.keys() {
    //     peers_contains_sync_node |= sync_nodes.contains(ip);
    // }

    let mut maximal_peer = None;

    for (peer_ip, peer_state) in peers_state.iter() {
        // Only update the maximal peer if there are no sync nodes or the peer is a sync node.
        if !peers_contains_sync_node || sync_nodes.contains(peer_ip) {
            // Update the maximal peer state if the peer is ahead and the peer knows if you are a fork or not.
            // This accounts for (Case 1 and Case 2(a))
            if let Some((_, _, is_on_fork, block_height, block_locators)) = peer_state {
                // Retrieve the cumulative weight, defaulting to the block height if it does not exist.
                let cumulative_weight = match block_locators.get_cumulative_weight(*block_height) {
                    Some(cumulative_weight) => cumulative_weight,
                    None => *block_height as u128,
                };
                // If the cumulative weight is more, set this peer as the maximal peer.
                if cumulative_weight > *maximum_cumulative_weight && is_on_fork.is_some() {
                    maximal_peer = Some((*peer_ip, is_on_fork.unwrap(), block_locators.clone()));
                    *maximum_block_height = *block_height;
                    *maximum_cumulative_weight = cumulative_weight;
                }
            }
        }
    }

    maximal_peer
}

/// Returns the common ancestor and the first deviating locator (if it exists),
/// given the block locators of a peer. If the peer has invalid block locators, returns an error.
pub fn find_common_ancestor<N: Network>(canon: &LedgerState<N>, block_locators: &BlockLocators<N>) -> Result<(u32, Option<u32>), String> {
    // Determine the common ancestor block height between this ledger and the peer.
    let mut maximum_common_ancestor = 0;
    // Determine the first locator (smallest height) that does not exist in this ledger.
    let mut first_deviating_locator = None;

    for (block_height, (block_hash, _)) in block_locators.iter() {
        // Ensure the block hash corresponds with the block height, if the block hash exists in this ledger.
        if let Ok(expected_block_height) = canon.get_block_height(block_hash) {
            if expected_block_height != *block_height {
                let error = format!("Invalid block height {} for block hash {}", expected_block_height, block_hash);
                return Err(error);
            } else {
                // Update the common ancestor, as this block hash exists in this ledger.
                if expected_block_height > maximum_common_ancestor {
                    maximum_common_ancestor = expected_block_height;
                }
            }
        } else {
            // Update the first deviating locator.
            match first_deviating_locator {
                None => first_deviating_locator = Some(*block_height),
                Some(saved_height) => {
                    if *block_height < saved_height {
                        first_deviating_locator = Some(*block_height);
                    }
                }
            }
        }
    }

    Ok((maximum_common_ancestor, first_deviating_locator))
}

/// A case annotation enum for the block request handler.
#[derive(Debug, PartialEq, Eq)]
pub(crate) enum Case {
    /// Case 0 - The common ancestor is greater than the latest block height:
    ///     - Abort. This is an internal error that needs to be remedied promptly.
    Zero,
    /// Case 1 - You are ahead of your peer:
    ///     - Abort. There is no need to send block requests as you are ahead of the maximal peer.
    One,
    /// Case 2 - You are behind your peer:
    ///     Case 2(a) - `is_on_fork` is `None`:
    ///         - Abort. Peer is malicious or thinks you are ahead. Both are issues, pick a different peer to sync with.
    TwoA,
    /// Case 2 - You are behind your peer:
    ///     Case 2(b) - `is_on_fork` is `Some(false)`:
    ///         - Request blocks from your latest state
    TwoB,
    /// Case 2 - You are behind your peer:
    ///     Case 2(c) - `is_on_fork` is `Some(true)`:
    ///         Case 2(c)(a) - Common ancestor is within `ALEO_MAXIMUM_FORK_DEPTH`:
    ///              - Revert to common ancestor, and send block requests to sync.
    TwoCA,
    /// Case 2 - You are behind your peer:
    ///     Case 2(c) - `is_on_fork` is `Some(true)`:
    ///         Case 2(c)(b) - Common ancestor is NOT within `ALEO_MAXIMUM_FORK_DEPTH`, and the first deviating locator exists:
    ///              Case 2(c)(b)(a) - You can calculate that you are outside of the `ALEO_MAXIMUM_FORK_DEPTH`:
    ///                  - Disconnect from peer.
    TwoCBA,
    /// Case 2 - You are behind your peer:
    ///     Case 2(c) - `is_on_fork` is `Some(true)`:
    ///         Case 2(c)(b) - Common ancestor is NOT within `ALEO_MAXIMUM_FORK_DEPTH`, and the first deviating locator exists:
    ///              Case 2(c)(b)(b) - You don't know if you are within the `ALEO_MAXIMUM_FORK_DEPTH`:
    ///                  - Revert to most common ancestor and send block requests to sync.
    TwoCBB,
    /// Case 2 - You are behind your peer:
    ///     Case 2(c) - `is_on_fork` is `Some(true)`:
    ///         Case 2(c)(c) - Common ancestor is NOT within `ALEO_MAXIMUM_FORK_DEPTH`, and the first deviating locator is missing:
    ///              - Abort. Peer may be malicious as the first deviating locator must exist.
    TwoCC,
}

/// The successful outcome of a block request handler.
#[derive(Debug, PartialEq, Eq)]
pub(crate) struct BlockRequestHandlerProceed {
    pub(crate) start_block_height: u32,
    pub(crate) end_block_height: u32,
    pub(crate) ledger_is_on_fork: bool,
}

/// The result of calling the block request handler.
#[derive(Debug, PartialEq, Eq)]
pub(crate) enum BlockRequestHandler {
    Abort(Case),
    AbortAndDisconnect(Case, String),
    Proceed(Case, BlockRequestHandlerProceed),
}

///
/// Determines the appropriate block request update operation,
/// based on the cases as described in the `Case` enum.
///
pub(crate) fn handle_block_requests<N: Network, E: Environment>(
    latest_block_height: u32,
    latest_cumulative_weight: u128,
    maximal_peer: SocketAddr,
    maximal_peer_is_on_fork: Option<bool>,
    maximum_block_height: u32,
    maximum_cumulative_weight: u128,
    maximum_common_ancestor: u32,
    first_deviating_locator: Option<u32>,
) -> BlockRequestHandler {
    // Case 0 - Ensure the latest common ancestor is not greater than the latest block request.
    if latest_block_height < maximum_common_ancestor {
        warn!(
            "Common ancestor {} cannot exceed the latest block {}",
            maximum_common_ancestor, latest_block_height
        );
        return BlockRequestHandler::Abort(Case::Zero);
    }

    // Case 1 - Ensure the peer has a heavier canonical chain than this ledger.
    if latest_cumulative_weight >= maximum_cumulative_weight {
        return BlockRequestHandler::Abort(Case::One);
    }

    // Case 2 - Prepare to send block requests, as the peer is ahead of this ledger.
    // Determine the latest common ancestor, and whether the ledger is on a fork & needs to revert.
    let (case, latest_common_ancestor, ledger_is_on_fork) =
        // Case 2(a) - Peer is malicious or thinks you are ahead. Both are issues, pick a different peer to sync with.
        if maximal_peer_is_on_fork.is_none() {
            return BlockRequestHandler::Abort(Case::TwoA);
        }
        // Case 2(b) - This ledger is not a fork of the peer, it is on the same canon chain.
        else if let Some(false) = maximal_peer_is_on_fork {
            // Continue to sync from the latest block height of this ledger, if the peer is honest.
            match first_deviating_locator.is_none() {
                true => (Case::TwoB, maximum_common_ancestor, false),
                false => (Case::TwoB, latest_block_height, false),
            }
        }
        // Case 2(c) - This ledger is on a fork of the peer.
        else {
            // Case 2(c)(a) - If the common ancestor is within the fork range of this ledger, proceed to switch to the fork.
<<<<<<< HEAD
            if latest_block_height.saturating_sub(maximum_common_ancestor) <= E::MAXIMUM_FORK_DEPTH {
                info!("Discovered a canonical chain from {} with common ancestor {} and cumulative weight {} and block height: {}, compared to latest block height {} and cumulative weight {}", maximal_peer, maximum_common_ancestor, maximum_cumulative_weight, maximum_block_height, latest_block_height, latest_cumulative_weight);
=======
            if latest_block_height.saturating_sub(maximum_common_ancestor) <= N::ALEO_MAXIMUM_FORK_DEPTH {
                info!("Discovered a canonical chain from {} with common ancestor {} and cumulative weight {}", maximal_peer, maximum_common_ancestor, maximum_cumulative_weight);
>>>>>>> 9107a7e0
                // If the latest block is the same as the maximum common ancestor, do not revert.
                (Case::TwoCA, maximum_common_ancestor, latest_block_height != maximum_common_ancestor)
            }
            // Case 2(c)(b) - If the common ancestor is NOT within `ALEO_MAXIMUM_FORK_DEPTH`.
            else if let Some(first_deviating_locator) = first_deviating_locator {
                // Case 2(c)(b)(a) - Check if the real common ancestor is NOT within `ALEO_MAXIMUM_FORK_DEPTH`.
                // If this peer is outside of the fork range of this ledger, proceed to disconnect from the peer.
                if latest_block_height.saturating_sub(first_deviating_locator) >= N::ALEO_MAXIMUM_FORK_DEPTH {
                    debug!("Peer {} exceeded the permitted fork range, disconnecting", maximal_peer);
                    return BlockRequestHandler::AbortAndDisconnect(Case::TwoCBA, "exceeded fork range".into());
                }
                // Case 2(c)(b)(b) - You don't know if your real common ancestor is within `ALEO_MAXIMUM_FORK_DEPTH`.
                // Revert to the common ancestor anyways.
                else {
                    info!("Discovered a potentially better canonical chain from {} with common ancestor {} and cumulative weight {} and block height: {}, compared to latest block height {} and cumulative weight {}, first deviating locator {}", maximal_peer, maximum_common_ancestor, maximum_cumulative_weight, maximum_block_height, latest_block_height, latest_cumulative_weight, first_deviating_locator);
                    (Case::TwoCBB, maximum_common_ancestor, true)
                }
            }
            // Case 2(c)(c) - The first deviating locator does not exist; abort.
            else {
                warn!("Peer {} is missing first deviating locator", maximal_peer);
                return BlockRequestHandler::Abort(Case::TwoCC);
            }
        };

    // TODO (howardwu): Ensure the start <= end.
    // Determine the start and end block heights to request.
    let number_of_block_requests = std::cmp::min(maximum_block_height - latest_common_ancestor, E::MAXIMUM_BLOCK_REQUEST);
    let start_block_height = latest_common_ancestor + 1;
    let end_block_height = start_block_height + number_of_block_requests - 1;

    BlockRequestHandler::Proceed(case, BlockRequestHandlerProceed {
        start_block_height,
        end_block_height,
        ledger_is_on_fork,
    })
}

#[cfg(test)]
mod tests {
    use super::*;
    use crate::Client;
    use snarkvm::dpc::testnet2::Testnet2;

    use rand::{thread_rng, Rng};

    const ITERATIONS: usize = 50;

    #[tokio::test]
    async fn test_block_requests_case_0() {
        // Case 1 - You are ahead of your peer: Do nothing

        let rng = &mut thread_rng();

        for _ in 0..ITERATIONS {
            // Declare internal state.
            let latest_block_height: u32 = rng.gen_range(1000..5000000);
            let latest_cumulative_weight: u128 = latest_block_height as u128;

            // Declare peer state.
            let peer_ip = format!("127.0.0.1:{}", rng.gen::<u16>()).parse().unwrap();
            let peer_is_on_fork = None;
            let peer_maximum_block_height: u32 = latest_block_height + 1;
            let peer_maximum_cumulative_weight: u128 = peer_maximum_block_height as u128;
            let peer_first_deviating_locator = None;

            // Declare locator state.
            let maximum_common_ancestor = peer_maximum_block_height;

            // Determine if block requests or forking is required.
            let result = handle_block_requests::<Testnet2, Client<Testnet2>>(
                latest_block_height,
                latest_cumulative_weight,
                peer_ip,
                peer_is_on_fork,
                peer_maximum_block_height,
                peer_maximum_cumulative_weight,
                maximum_common_ancestor,
                peer_first_deviating_locator,
            );

            // Validate the output.
            assert_eq!(result, BlockRequestHandler::Abort(Case::Zero));
        }
    }

    #[tokio::test]
    async fn test_block_requests_case_1() {
        // Case 1 - You are ahead of your peer: Do nothing

        let rng = &mut thread_rng();

        for _ in 0..ITERATIONS {
            // Declare internal state.
            let latest_block_height: u32 = rng.gen_range(1000..5000000);
            let latest_cumulative_weight: u128 = latest_block_height as u128;

            // Declare peer state.
            let peer_ip = format!("127.0.0.1:{}", rng.gen::<u16>()).parse().unwrap();
            let peer_is_on_fork = None;
            let peer_maximum_block_height: u32 = rng.gen_range(1..latest_block_height);
            let peer_maximum_cumulative_weight: u128 = peer_maximum_block_height as u128;
            let peer_first_deviating_locator = None;

            // Declare locator state.
            let maximum_common_ancestor = peer_maximum_block_height;

            // Determine if block requests or forking is required.
            let result = handle_block_requests::<Testnet2, Client<Testnet2>>(
                latest_block_height,
                latest_cumulative_weight,
                peer_ip,
                peer_is_on_fork,
                peer_maximum_block_height,
                peer_maximum_cumulative_weight,
                maximum_common_ancestor,
                peer_first_deviating_locator,
            );

            // Validate the output.
            assert_eq!(result, BlockRequestHandler::Abort(Case::One));
        }
    }

    #[tokio::test]
    async fn test_block_requests_case_2a() {
        // Case 2(a) - You are behind your peer and `is_on_fork` is `None`:
        // Peer is malicious or thinks you are ahead. Both are issues, pick a different peer to sync with.

        let rng = &mut thread_rng();

        for _ in 0..ITERATIONS {
            // Declare internal state.
            let latest_block_height: u32 = rng.gen_range(1..1000);
            let latest_cumulative_weight: u128 = latest_block_height as u128;

            // Declare peer state.
            let peer_ip = format!("127.0.0.1:{}", rng.gen::<u16>()).parse().unwrap();
            let peer_is_on_fork = None;
            let peer_maximum_block_height: u32 = rng.gen_range(latest_block_height + 1..(latest_block_height + 1) * 2);
            let peer_maximum_cumulative_weight: u128 = peer_maximum_block_height as u128;

            // Declare locator state.
            let maximum_common_ancestor = latest_block_height;
            let peer_first_deviating_locator = Some(maximum_common_ancestor + 1);

            // Determine if block requests or forking is required.
            let result = handle_block_requests::<Testnet2, Client<Testnet2>>(
                latest_block_height,
                latest_cumulative_weight,
                peer_ip,
                peer_is_on_fork,
                peer_maximum_block_height,
                peer_maximum_cumulative_weight,
                maximum_common_ancestor,
                peer_first_deviating_locator,
            );

            // Validate the output.
            assert_eq!(result, BlockRequestHandler::Abort(Case::TwoA));
        }
    }

    #[tokio::test]
    async fn test_block_requests_case_2b() {
        // Case 2(b) - You are behind your peer and `is_on_fork` is `Some(false)`:
        // Request blocks from your latest state.

        let rng = &mut thread_rng();

        for _ in 0..ITERATIONS {
            // Declare internal state.
            let latest_block_height: u32 = rng.gen_range(1..1000);
            let latest_cumulative_weight: u128 = latest_block_height as u128;

            // Declare peer state.
            let peer_ip = format!("127.0.0.1:{}", rng.gen::<u16>()).parse().unwrap();
            let peer_is_on_fork = Some(false);
            let peer_maximum_block_height: u32 = rng.gen_range(latest_block_height + 1..(latest_block_height + 1) * 2);
            let peer_maximum_cumulative_weight: u128 = peer_maximum_block_height as u128;

            // Declare locator state.
            let maximum_common_ancestor = latest_block_height;
            let peer_first_deviating_locator = Some(maximum_common_ancestor + 1);

            // Determine if block requests or forking is required.
            let result = handle_block_requests::<Testnet2, Client<Testnet2>>(
                latest_block_height,
                latest_cumulative_weight,
                peer_ip,
                peer_is_on_fork,
                peer_maximum_block_height,
                peer_maximum_cumulative_weight,
                maximum_common_ancestor,
                peer_first_deviating_locator,
            );

            let expected_number_of_block_requests = std::cmp::min(
                peer_maximum_block_height - latest_block_height,
                Client::<Testnet2>::MAXIMUM_BLOCK_REQUEST,
            );
            let expected_start_block_height = latest_block_height + 1;
            let expected_end_block_height = expected_start_block_height + expected_number_of_block_requests - 1;

            // Validate the output.
            assert_eq!(
                result,
                BlockRequestHandler::Proceed(Case::TwoB, BlockRequestHandlerProceed {
                    start_block_height: expected_start_block_height,
                    end_block_height: expected_end_block_height,
                    ledger_is_on_fork: false,
                })
            );
        }
    }

    #[tokio::test]
    async fn test_block_requests_case_2ca() {
        // Case 2(c)(a) - You are behind your peer, `is_on_fork` is `Some(true)`, and common ancestor is within `ALEO_MAXIMUM_FORK_DEPTH`:
        // Request blocks from your latest state.

        let rng = &mut thread_rng();

        for _ in 0..ITERATIONS {
            // Declare internal state.
            let latest_block_height: u32 =
                rng.gen_range(Testnet2::ALEO_MAXIMUM_FORK_DEPTH + 1..(Testnet2::ALEO_MAXIMUM_FORK_DEPTH + 1) * 2);
            let latest_cumulative_weight: u128 = latest_block_height as u128;

            // Declare peer state.
            let peer_ip = format!("127.0.0.1:{}", rng.gen::<u16>()).parse().unwrap();
            let peer_is_on_fork = Some(true);

            // Generate a common ancestor within the maximum fork depth.
            let peer_maximum_block_height: u32 = rng.gen_range(latest_block_height + 1..(latest_block_height + 1) * 2);
            let peer_maximum_cumulative_weight: u128 = peer_maximum_block_height as u128;

            // Declare locator state.
            let maximum_common_ancestor =
                rng.gen_range(latest_block_height.saturating_sub(Testnet2::ALEO_MAXIMUM_FORK_DEPTH)..latest_block_height);
            let peer_first_deviating_locator = Some(rng.gen_range(maximum_common_ancestor + 1..latest_block_height));

            // Determine if block requests or forking is required.
            let result = handle_block_requests::<Testnet2, Client<Testnet2>>(
                latest_block_height,
                latest_cumulative_weight,
                peer_ip,
                peer_is_on_fork,
                peer_maximum_block_height,
                peer_maximum_cumulative_weight,
                maximum_common_ancestor,
                peer_first_deviating_locator,
            );

            let expected_number_of_block_requests = std::cmp::min(
                peer_maximum_block_height - maximum_common_ancestor,
                Client::<Testnet2>::MAXIMUM_BLOCK_REQUEST,
            );
            let expected_start_block_height = maximum_common_ancestor + 1;
            let expected_end_block_height = expected_start_block_height + expected_number_of_block_requests - 1;

            // Validate the output.
            assert_eq!(
                result,
                BlockRequestHandler::Proceed(Case::TwoCA, BlockRequestHandlerProceed {
                    start_block_height: expected_start_block_height,
                    end_block_height: expected_end_block_height,
                    ledger_is_on_fork: true,
                })
            );
        }
    }

    #[tokio::test]
    async fn test_block_requests_case_2cba() {
        // Case 2(c)(b)(a) - You are behind your peer, `is_on_fork` is `Some(true)`,
        //    Common ancestor is NOT within `ALEO_MAXIMUM_FORK_DEPTH`, and you can calculate that you are outside of the `ALEO_MAXIMUM_FORK_DEPTH`:
        // Disconnect from peer.

        let rng = &mut thread_rng();

        for _ in 0..ITERATIONS {
            // Declare internal state.
            let latest_block_height: u32 =
                rng.gen_range(Testnet2::ALEO_MAXIMUM_FORK_DEPTH + 2..(Testnet2::ALEO_MAXIMUM_FORK_DEPTH + 2) * 2);
            let latest_cumulative_weight: u128 = latest_block_height as u128;

            // Declare peer state.
            let peer_ip = format!("127.0.0.1:{}", rng.gen::<u16>()).parse().unwrap();
            let peer_is_on_fork = Some(true);

            // Generate a common ancestor within the maximum fork depth.
            let peer_maximum_block_height: u32 = rng.gen_range(latest_block_height + 1..(latest_block_height + 1) * 2);
            let peer_maximum_cumulative_weight: u128 = peer_maximum_block_height as u128;

            // Declare locator state.
            let maximum_common_ancestor = rng.gen_range(0..latest_block_height.saturating_sub(Testnet2::ALEO_MAXIMUM_FORK_DEPTH) / 2);
            let peer_first_deviating_locator =
                Some(rng.gen_range(maximum_common_ancestor + 1..latest_block_height.saturating_sub(Testnet2::ALEO_MAXIMUM_FORK_DEPTH)));

            // Determine if block requests or forking is required.
            let result = handle_block_requests::<Testnet2, Client<Testnet2>>(
                latest_block_height,
                latest_cumulative_weight,
                peer_ip,
                peer_is_on_fork,
                peer_maximum_block_height,
                peer_maximum_cumulative_weight,
                maximum_common_ancestor,
                peer_first_deviating_locator,
            );

            // Validate the output.
            assert_eq!(
                result,
                BlockRequestHandler::AbortAndDisconnect(Case::TwoCBA, "exceeded fork range".into())
            );
        }
    }

    #[tokio::test]
    async fn test_block_requests_case_2cbb() {
        // Case 2(c)(b)(b) - You are behind your peer, `is_on_fork` is `Some(true)`,
        //    Common ancestor is NOT within `ALEO_MAXIMUM_FORK_DEPTH`, and you don't know if you are within the `ALEO_MAXIMUM_FORK_DEPTH`::
        // Revert to most common ancestor and send block requests to sync.

        let rng = &mut thread_rng();

        for _ in 0..ITERATIONS {
            // Declare internal state.
            let latest_block_height: u32 =
                rng.gen_range(Testnet2::ALEO_MAXIMUM_FORK_DEPTH + 1..(Testnet2::ALEO_MAXIMUM_FORK_DEPTH + 1) * 2);
            let latest_cumulative_weight: u128 = latest_block_height as u128;

            // Declare peer state.
            let peer_ip = format!("127.0.0.1:{}", rng.gen::<u16>()).parse().unwrap();
            let peer_is_on_fork = Some(true);

            // Generate a common ancestor within the maximum fork depth.
            let peer_maximum_block_height: u32 = rng.gen_range(latest_block_height + 1..(latest_block_height + 1) * 2);
            let peer_maximum_cumulative_weight: u128 = peer_maximum_block_height as u128;

            // Declare locator state.
            let maximum_common_ancestor = rng.gen_range(0..latest_block_height.saturating_sub(Testnet2::ALEO_MAXIMUM_FORK_DEPTH));
            let peer_first_deviating_locator =
                Some(rng.gen_range(latest_block_height.saturating_sub(Testnet2::ALEO_MAXIMUM_FORK_DEPTH)..latest_block_height));

            // Determine if block requests or forking is required.
            let result = handle_block_requests::<Testnet2, Client<Testnet2>>(
                latest_block_height,
                latest_cumulative_weight,
                peer_ip,
                peer_is_on_fork,
                peer_maximum_block_height,
                peer_maximum_cumulative_weight,
                maximum_common_ancestor,
                peer_first_deviating_locator,
            );

            let expected_number_of_block_requests = std::cmp::min(
                peer_maximum_block_height - maximum_common_ancestor,
                Client::<Testnet2>::MAXIMUM_BLOCK_REQUEST,
            );
            let expected_start_block_height = maximum_common_ancestor + 1;
            let expected_end_block_height = expected_start_block_height + expected_number_of_block_requests - 1;

            // Validate the output.
            assert_eq!(
                result,
                BlockRequestHandler::Proceed(Case::TwoCBB, BlockRequestHandlerProceed {
                    start_block_height: expected_start_block_height,
                    end_block_height: expected_end_block_height,
                    ledger_is_on_fork: true,
                })
            );
        }
    }

    #[tokio::test]
    async fn test_block_requests_case_2cc() {
        // Case 2(c)(b)(b) - You are behind your peer, `is_on_fork` is `Some(true)`,
        //    Common ancestor is NOT within `ALEO_MAXIMUM_FORK_DEPTH`, and you don't know if you are within the `ALEO_MAXIMUM_FORK_DEPTH`::
        // Revert to most common ancestor and send block requests to sync.

        let rng = &mut thread_rng();

        for _ in 0..ITERATIONS {
            // Declare internal state.
            let latest_block_height: u32 =
                rng.gen_range(Testnet2::ALEO_MAXIMUM_FORK_DEPTH + 1..(Testnet2::ALEO_MAXIMUM_FORK_DEPTH + 1) * 2);
            let latest_cumulative_weight: u128 = latest_block_height as u128;

            // Declare peer state.
            let peer_ip = format!("127.0.0.1:{}", rng.gen::<u16>()).parse().unwrap();
            let peer_is_on_fork = Some(true);

            // Generate a common ancestor within the maximum fork depth.
            let peer_maximum_block_height: u32 = rng.gen_range(latest_block_height + 1..(latest_block_height + 1) * 2);
            let peer_maximum_cumulative_weight: u128 = peer_maximum_block_height as u128;

            // Declare locator state.
            let maximum_common_ancestor = rng.gen_range(0..latest_block_height.saturating_sub(Testnet2::ALEO_MAXIMUM_FORK_DEPTH));
            let peer_first_deviating_locator = None;

            // Determine if block requests or forking is required.
            let result = handle_block_requests::<Testnet2, Client<Testnet2>>(
                latest_block_height,
                latest_cumulative_weight,
                peer_ip,
                peer_is_on_fork,
                peer_maximum_block_height,
                peer_maximum_cumulative_weight,
                maximum_common_ancestor,
                peer_first_deviating_locator,
            );

            // Validate the output.
            assert_eq!(result, BlockRequestHandler::Abort(Case::TwoCC));
        }
    }
}<|MERGE_RESOLUTION|>--- conflicted
+++ resolved
@@ -201,13 +201,8 @@
         // Case 2(c) - This ledger is on a fork of the peer.
         else {
             // Case 2(c)(a) - If the common ancestor is within the fork range of this ledger, proceed to switch to the fork.
-<<<<<<< HEAD
-            if latest_block_height.saturating_sub(maximum_common_ancestor) <= E::MAXIMUM_FORK_DEPTH {
+            if latest_block_height.saturating_sub(maximum_common_ancestor) <= N::ALEO_MAXIMUM_FORK_DEPTH {
                 info!("Discovered a canonical chain from {} with common ancestor {} and cumulative weight {} and block height: {}, compared to latest block height {} and cumulative weight {}", maximal_peer, maximum_common_ancestor, maximum_cumulative_weight, maximum_block_height, latest_block_height, latest_cumulative_weight);
-=======
-            if latest_block_height.saturating_sub(maximum_common_ancestor) <= N::ALEO_MAXIMUM_FORK_DEPTH {
-                info!("Discovered a canonical chain from {} with common ancestor {} and cumulative weight {}", maximal_peer, maximum_common_ancestor, maximum_cumulative_weight);
->>>>>>> 9107a7e0
                 // If the latest block is the same as the maximum common ancestor, do not revert.
                 (Case::TwoCA, maximum_common_ancestor, latest_block_height != maximum_common_ancestor)
             }
