--- conflicted
+++ resolved
@@ -12,21 +12,18 @@
 edition = "2018"
 
 [dependencies]
-snarkvm-dpc = { git = "https://github.com/AleoHQ/snarkVM.git", rev = "14d1f50", version = "0.0.1" }
-snarkvm-errors = { git = "https://github.com/AleoHQ/snarkVM.git", rev = "14d1f50", version = "0.0.1" }
-snarkvm-models = { git = "https://github.com/AleoHQ/snarkVM.git", rev = "14d1f50", version = "0.0.1" }
-snarkvm-objects = { git = "https://github.com/AleoHQ/snarkVM.git", rev = "14d1f50", version = "0.0.1" }
-snarkvm-utilities = { git = "https://github.com/AleoHQ/snarkVM.git", rev = "14d1f50", version = "0.0.1" }
+snarkvm-dpc = { git = "https://github.com/AleoHQ/snarkVM.git", rev = "a7bbb33", version = "0.0.2" }
+snarkvm-errors = { git = "https://github.com/AleoHQ/snarkVM.git", rev = "a7bbb33", version = "0.0.2" }
+snarkvm-models = { git = "https://github.com/AleoHQ/snarkVM.git", rev = "a7bbb33", version = "0.0.2" }
+snarkvm-objects = { git = "https://github.com/AleoHQ/snarkVM.git", rev = "a7bbb33", version = "0.0.2" }
+snarkvm-utilities = { git = "https://github.com/AleoHQ/snarkVM.git", rev = "a7bbb33", version = "0.0.2" }
 
 snarkos-consensus = { path = "../consensus", version = "1.1.4" }
 snarkos-network = { path = "../network", version = "1.1.4"}
 snarkos-storage = { path = "../storage", version = "1.1.4"}
-<<<<<<< HEAD
 snarkos-toolkit = { path = "../toolkit", version = "1.1.4"}
-snarkos-utilities = { path = "../utilities", version = "1.1.4"}
-=======
->>>>>>> f6723bfd
 
+anyhow = { version = "1.0.37" }
 base64 = { version = "0.13.0" }
 chrono = { version = "0.4", features = ["serde"] }
 hex = { version = "0.4.2" }
